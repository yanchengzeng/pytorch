--- conflicted
+++ resolved
@@ -37,20 +37,16 @@
           { config: "dynamic_aot_eager_timm", shard: 1, num_shards: 2, runner: "linux.g5.4xlarge.nvidia.gpu" },
           { config: "dynamic_aot_eager_timm", shard: 2, num_shards: 2, runner: "linux.g5.4xlarge.nvidia.gpu" },
         ]}
+    secrets:
+      HUGGING_FACE_HUB_TOKEN: ${{ secrets.HUGGING_FACE_HUB_TOKEN }}
 
   linux-focal-cuda12_1-py3_10-gcc9-periodic-dynamo-benchmarks-test:
     name: cuda12.1-py3.10-gcc9-sm86-periodic-dynamo-benchmarks
     uses: ./.github/workflows/_linux-test.yml
     needs: linux-focal-cuda12_1-py3_10-gcc9-periodic-dynamo-benchmarks-build
     with:
-<<<<<<< HEAD
-      build-environment: linux-bionic-cuda12.1-py3.10-gcc9-sm86
-      docker-image: ${{ needs.linux-bionic-cuda12_1-py3_10-gcc9-periodic-dynamo-benchmarks-build.outputs.docker-image }}
-      test-matrix: ${{ needs.linux-bionic-cuda12_1-py3_10-gcc9-periodic-dynamo-benchmarks-build.outputs.test-matrix }}
-=======
       build-environment: linux-focal-cuda12.1-py3.10-gcc9-sm86
       docker-image: ${{ needs.linux-focal-cuda12_1-py3_10-gcc9-periodic-dynamo-benchmarks-build.outputs.docker-image }}
       test-matrix: ${{ needs.linux-focal-cuda12_1-py3_10-gcc9-periodic-dynamo-benchmarks-build.outputs.test-matrix }}
     secrets:
-      HUGGING_FACE_HUB_TOKEN: ${{ secrets.HUGGING_FACE_HUB_TOKEN }}
->>>>>>> 3577ae3e
+      HUGGING_FACE_HUB_TOKEN: ${{ secrets.HUGGING_FACE_HUB_TOKEN }}