--- conflicted
+++ resolved
@@ -13,44 +13,29 @@
   cancel-in-progress: true
 
 jobs:
-  pytorch-linux-jammy-cuda11.6-cudnn8-py3.8-clang12-inductor-build:
-    name: cuda11.6-py3.8-clang12
+  linux-bionic-cuda11_6-py3_10-gcc7-inductor-build:
+    name: cuda11.6-py3.10-gcc7-sm86
     uses: ./.github/workflows/_linux-build.yml
     with:
-      build-environment: linux-jammy-cuda11.6-cudnn8-py3.8-clang12
-      docker-image-name: pytorch-linux-jammy-cuda11.6-cudnn8-py3.8-clang12
+      build-environment: linux-bionic-cuda11.6-py3.10-gcc7-sm86
+      docker-image-name: pytorch-linux-bionic-cuda11.6-py3.10-gcc7-sm86
       cuda-arch-list: 8.6
       test-matrix: |
         { include: [
-<<<<<<< HEAD
-          { config: "inductor", shard: 1, num_shards: 12, runner: "linux.g5.4xlarge.nvidia.gpu" },
-          { config: "inductor", shard: 2, num_shards: 12, runner: "linux.g5.4xlarge.nvidia.gpu" },
-          { config: "inductor", shard: 3, num_shards: 12, runner: "linux.g5.4xlarge.nvidia.gpu" },
-          { config: "inductor", shard: 4, num_shards: 12, runner: "linux.g5.4xlarge.nvidia.gpu" },
-          { config: "inductor", shard: 5, num_shards: 12, runner: "linux.g5.4xlarge.nvidia.gpu" },
-          { config: "inductor", shard: 6, num_shards: 12, runner: "linux.g5.4xlarge.nvidia.gpu" },
-          { config: "inductor", shard: 7, num_shards: 12, runner: "linux.g5.4xlarge.nvidia.gpu" },
-          { config: "inductor", shard: 8, num_shards: 12, runner: "linux.g5.4xlarge.nvidia.gpu" },
-          { config: "inductor", shard: 9, num_shards: 12, runner: "linux.g5.4xlarge.nvidia.gpu" },
-          { config: "inductor", shard: 10, num_shards: 12, runner: "linux.g5.4xlarge.nvidia.gpu" },
-          { config: "inductor", shard: 11, num_shards: 12, runner: "linux.g5.4xlarge.nvidia.gpu" },
-          { config: "inductor", shard: 12, num_shards: 12, runner: "linux.g5.4xlarge.nvidia.gpu" },
-=======
-          { config: "inductor", shard: 1, num_shards: 7, runner: "linux.g5.4xlarge.nvidia.gpu" },
-          { config: "inductor", shard: 2, num_shards: 7, runner: "linux.g5.4xlarge.nvidia.gpu" },
-          { config: "inductor", shard: 3, num_shards: 7, runner: "linux.g5.4xlarge.nvidia.gpu" },
-          { config: "inductor", shard: 4, num_shards: 7, runner: "linux.g5.4xlarge.nvidia.gpu" },
-          { config: "inductor", shard: 5, num_shards: 7, runner: "linux.g5.4xlarge.nvidia.gpu" },
-          { config: "inductor", shard: 6, num_shards: 7, runner: "linux.g5.4xlarge.nvidia.gpu" },
-          { config: "inductor", shard: 7, num_shards: 7, runner: "linux.g5.4xlarge.nvidia.gpu" },
->>>>>>> 08746155
-        ]}
+          { config: "inductor", shard: 1, num_shards: 8, runner: "linux.g5.4xlarge.nvidia.gpu" },
+          { config: "inductor", shard: 2, num_shards: 8, runner: "linux.g5.4xlarge.nvidia.gpu" },
+          { config: "inductor", shard: 3, num_shards: 8, runner: "linux.g5.4xlarge.nvidia.gpu" },
+          { config: "inductor", shard: 4, num_shards: 8, runner: "linux.g5.4xlarge.nvidia.gpu" },
+          { config: "inductor", shard: 5, num_shards: 8, runner: "linux.g5.4xlarge.nvidia.gpu" },
+          { config: "inductor", shard: 6, num_shards: 8, runner: "linux.g5.4xlarge.nvidia.gpu" },
+          { config: "inductor", shard: 7, num_shards: 8, runner: "linux.g5.4xlarge.nvidia.gpu" },
+          { config: "inductor", shard: 8, num_shards: 8, runner: "linux.g5.4xlarge.nvidia.gpu" },
 
-  pytorch-linux-jammy-cuda11.6-cudnn8-py3.8-clang12-inductor-test:
-    name: cuda11.6-py3.8-clang12
+  pytorch-linux-bionic-cuda11.6-py3.10-gcc7-sm86-inductor-test:
+    name: cuda11.6-py3.10-gcc7-sm86
     uses: ./.github/workflows/_linux-test.yml
-    needs: pytorch-linux-jammy-cuda11.6-cudnn8-py3.8-clang12-inductor-build
+    needs: linux-bionic-cuda11_6-py3_10-gcc7-inductor-build
     with:
-      build-environment: linux-bionic-cuda11.6-py3.8-clang12
-      docker-image: ${{ needs.pytorch-linux-jammy-cuda11.6-cudnn8-py3.8-clang12-inductor-build.outputs.docker-image }}
-      test-matrix: ${{ needs.pytorch-linux-jammy-cuda11.6-cudnn8-py3.8-clang12-inductor-build.outputs.test-matrix }}+      build-environment: linux-bionic-cuda11.6-py3.10-gcc7-sm86
+      docker-image: ${{ needs.linux-bionic-cuda11_6-py3_10-gcc7-inductor-build.outputs.docker-image }}
+      test-matrix: ${{ needs.linux-bionic-cuda11_6-py3_10-gcc7-inductor-build.outputs.test-matrix }}