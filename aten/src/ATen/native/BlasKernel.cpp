#define TORCH_ASSERT_ONLY_METHOD_OPERATORS
#include <ATen/Config.h>
#include <ATen/OpMathType.h>
#include <c10/core/ScalarType.h>
#include <c10/util/Exception.h>
#include <c10/util/complex.h>
#include <c10/util/irange.h>
#include <algorithm>
#include <climits>
#include <iostream>
#include <limits>

namespace {

/// Wrapper for const_cast<T*> with type-inference.
///
/// Use this to call into APIs that are not const-correct.
template <typename T>
T* remove_const(const T* x) {
  return const_cast<T*>(x);
}

} // namespace

#if AT_BUILD_WITH_BLAS()
extern "C" double ddot_(int *n, double *x, int *incx, double *y, int *incy);
extern "C" void dscal_(int *n, double *a, double *x, int *incx);
extern "C" void sscal_(int *n, float *a, float *x, int *incx);
extern "C" void dgemv_(char *trans, int *m, int *n, double *alpha, double *a, int *lda, double *x, int *incx, double *beta, double *y, int *incy);
extern "C" void sgemv_(char *trans, int *m, int *n, float *alpha, float *a, int *lda, float *x, int *incx, float *beta, float *y, int *incy);

#if AT_BLAS_F2C()
# define ffloat double
#else
# define ffloat float
#endif

#if AT_BLAS_USE_CBLAS_DOT()
  extern "C" float cblas_sdot(const int n, const float *x, const int incx, const float *y, const int incy);
  extern "C" void cblas_cdotu_sub(const int n, const void *x, const int incx, const void *y, const int incy, void *dotu);
  extern "C" void cblas_zdotu_sub(const int n, const void *x, const int incx, const void *y, const int incy, void *dotu);
  extern "C" void cblas_cdotc_sub(const int n, const void *x, const int incx, const void *y, const int incy, void *dotc);
  extern "C" void cblas_zdotc_sub(const int n, const void *x, const int incx, const void *y, const int incy, void *dotc);

  static inline ffloat sdot_(const int *n, const float *x, const int *incx, const float *y, const int *incy)
  {
    return cblas_sdot(*n, x, *incx, y, *incy);
  }
  static inline void cdotu_(std::complex<float> *res, const int *n, const std::complex<float> *x, const int *incx,
  const std::complex<float> *y, const int *incy) {
    cblas_cdotu_sub(*n, x, *incx, y, *incy, res);
  }
  static inline void zdotu_(std::complex<double> *res, const int *n, const std::complex<double> *x, const int *incx,
  const std::complex<double> *y, const int *incy) {
    cblas_zdotu_sub(*n, x, *incx, y, *incy, res);
  }
  static inline void cdotc_(std::complex<float> *res, const int *n, const std::complex<float> *x, const int *incx,
  const std::complex<float> *y, const int *incy) {
    cblas_cdotc_sub(*n, x, *incx, y, *incy, res);
  }
  static inline void zdotc_(std::complex<double> *res, const int *n, const std::complex<double> *x, const int *incx,
  const std::complex<double> *y, const int *incy) {
    cblas_zdotc_sub(*n, x, *incx, y, *incy, res);
  }

#else
  extern "C" ffloat sdot_(int *n, float *x, int *incx, float *y, int *incy);
  extern "C" void cdotu_(std::complex<float> *res, int *n, std::complex<float> *x, int *incx, std::complex<float> *y, int *incy);
  extern "C" void zdotu_(std::complex<double> *res, int *n, std::complex<double> *x, int *incx, std::complex<double> *y, int *incy);
  extern "C" void cdotc_(std::complex<float> *res, int *n, std::complex<float> *x, int *incx, std::complex<float> *y, int *incy);
  extern "C" void zdotc_(std::complex<double> *res, int *n, std::complex<double> *x, int *incx, std::complex<double> *y, int *incy);
#endif // AT_BLAS_USE_CBLAS_DOT
#endif // AT_BUILD_WITH_BLAS

namespace at { namespace native {

namespace blas_impl {

template <typename scalar_t>
bool scal_use_fast_path(int64_t n, int64_t incx) {
  return false;
}

template <typename scalar_t>
bool gemv_use_fast_path(int64_t m, int64_t n, int64_t lda, int64_t incx, int64_t incy) {
  return false;
}

template <typename scalar_t>
void scal_fast_path(int *n, scalar_t *a, scalar_t *x, int *incx) {
  TORCH_INTERNAL_ASSERT(false, "scal_fast_path shouldn't be called for this configuration");
}

template <typename scalar_t>
void gemv_fast_path(const char *trans, const int *m, const int *n, const scalar_t *alpha, const scalar_t *a, const int *lda, const scalar_t *x, const int *incx, const scalar_t *beta, scalar_t *y, const int *incy) {
  TORCH_INTERNAL_ASSERT(false, "gemv_fast_path shouldn't be called for this configuration");
}

#define INSTANTIATE(scalar_t)                                                                                                                                                     \
template bool scal_use_fast_path<scalar_t>(int64_t n, int64_t incx);                                                                                                              \
template bool gemv_use_fast_path<scalar_t>(int64_t m, int64_t n, int64_t lda, int64_t incx, int64_t incy);                                                                        \
template void gemv_fast_path<scalar_t>(const char *trans, const int *m, const int *n, const scalar_t *alpha, const scalar_t *a, const int *lda, const scalar_t *x, const int *incx, const scalar_t *beta, scalar_t *y, const int *incy);      \
template void scal_fast_path<scalar_t>(int *n, scalar_t *a, scalar_t *x, int *incx);

#if AT_BUILD_WITH_BLAS()
template <>
bool scal_use_fast_path<double>(int64_t n, int64_t incx) {
  auto intmax = std::numeric_limits<int>::max();
  return n <= intmax && incx <= intmax;
}

template <>
bool scal_use_fast_path<float>(int64_t n, int64_t incx) {
  return scal_use_fast_path<double>(n, incx);
}

template <>
void scal_fast_path<double>(int *n, double *a, double *x, int *incx) {
  dscal_(n, a, x, incx);
}

template <>
void scal_fast_path<float>(int *n, float *a, float *x, int *incx) {
  sscal_(n, a, x, incx);
}

template <>
bool gemv_use_fast_path<float>(int64_t m, int64_t n, int64_t lda, int64_t incx, int64_t incy) {
  auto intmax = std::numeric_limits<int>::max();
  return (m <= intmax) && (n <= intmax) && (lda <= intmax) &&
         (incx > 0) && (incx <= intmax) && (incy > 0) && (incy <= intmax);
}

template <>
bool gemv_use_fast_path<double>(int64_t m, int64_t n, int64_t lda, int64_t incx, int64_t incy) {
  return gemv_use_fast_path<float>(m, n, lda, incx, incy);
}

template <>
void gemv_fast_path<double>(const char *trans, const int *m, const int *n, const double *alpha, const double *a, const int *lda, const double *x, const int *incx, const double *beta, double *y, const int *incy) {
  dgemv_(remove_const(trans), remove_const(m), remove_const(n), remove_const(alpha), remove_const(a), remove_const(lda), remove_const(x), remove_const(incx), remove_const(beta), y, remove_const(incy));
}

template <>
void gemv_fast_path<float>(const char *trans, const int *m, const int *n, const float *alpha, const float *a, const int *lda, const float *x, const int *incx, const float *beta, float *y, const int *incy) {
  sgemv_(remove_const(trans), remove_const(m), remove_const(n), remove_const(alpha), remove_const(a), remove_const(lda), remove_const(x), remove_const(incx), remove_const(beta), y, remove_const(incy));
}
#else
INSTANTIATE(float);
INSTANTIATE(double);
#endif // AT_BUILD_WITH_BLAS

INSTANTIATE(uint8_t);
INSTANTIATE(int8_t);
INSTANTIATE(int16_t);
INSTANTIATE(int);
INSTANTIATE(int64_t);
INSTANTIATE(c10::BFloat16);
INSTANTIATE(c10::Half);
#undef INSTANTIATE

} // namespace blas_impl

template <typename scalar_t>
inline void scal(int64_t n, scalar_t a, scalar_t *x, int64_t incx)
{
  if (n == 1) incx = 1;
  if (blas_impl::scal_use_fast_path<scalar_t>(n, incx)) {
    int i_n = (int)n;
    int i_incx = (int)incx;
    blas_impl::scal_fast_path<scalar_t>(&i_n, &a, x, &i_incx);
    return;
  }
  for (const auto i : c10::irange(n)) {
    if (a == scalar_t(0)) {
      x[i * incx] = 0;
    } else {
      x[i * incx] *= a;
    }
  }
}

template<typename scalar_t>
void gemv(char trans, int64_t m, int64_t n, scalar_t alpha, const scalar_t *a, int64_t lda, const scalar_t *x, int64_t incx, scalar_t beta, scalar_t *y, int64_t incy) {
  if(n == 1) lda = m;

  if (blas_impl::gemv_use_fast_path<scalar_t>(m, n, lda, incx, incy)) {
    TORCH_CHECK(lda >= std::max<int64_t>(1L, m), "lda should be at least max(1,", m, "), but have ", lda);
    int i_m = (int)m;
    int i_n = (int)n;
    int i_lda = (int)lda;
    int i_incx = (int)incx;
    int i_incy = (int)incy;
    blas_impl::gemv_fast_path<scalar_t>(&trans, &i_m, &i_n, &alpha, a, &i_lda, x, &i_incx, &beta, y, &i_incy);
    return;
  }

  using opmath_t = at::opmath_type<scalar_t>;
  if ((trans == 'T') || (trans == 't')) {
    for (const auto i : c10::irange(n)) {
      opmath_t sum = 0;
      const scalar_t *row_ = a + lda * i;
      for (const auto j : c10::irange(m)) {
        sum += x[j * incx] * row_[j];
      }
      if (beta == scalar_t(0)) {
        y[i * incy] = alpha * sum;
      } else {
        y[i * incy] = beta * y[i * incy] + alpha * sum;
      }
    }
  } else {
    if (beta != scalar_t(1) && beta != scalar_t(0)) scal<scalar_t>(m, beta, y, incy);

    bool is_low_precision = !std::is_same<opmath_t, scalar_t>::value;
    std::vector<opmath_t> sum;
    if (is_low_precision) {
      sum.resize(m);
    }
    for (const auto j : c10::irange(n)) {
      const scalar_t *column_ = a + lda * j;
      opmath_t z = alpha * static_cast<opmath_t>(x[j * incx]);
      for (const auto i : c10::irange(m)) {
        //output values are ignored if beta is 0, and set to 0, nans and infs are not propagated
        if (j==0 && beta==scalar_t(0)) {
          if (!is_low_precision) {
            y[i * incy] = 0;
          }
        }
        if (is_low_precision) {
          sum[i] += z * column_[i];
        } else {
          y[i * incy] += z * column_[i];
        }
      }
    }
    if (is_low_precision) {
      if (beta == scalar_t(0)) {
        for (const auto i : c10::irange(m)) {
          y[i * incy] = sum[i];
        }
      } else {
        for (const auto i : c10::irange(m)) {
          y[i * incy] += sum[i];
        }
      }
    }
  }
  return;
}

#define INSTANTIATE(scalar_t, _) \
<<<<<<< HEAD
template void gemv<scalar_t>(char trans, int64_t m, int64_t n, scalar_t alpha, scalar_t *a, int64_t lda, scalar_t *x, int64_t incx, scalar_t beta, scalar_t *y, int64_t incy);
AT_FORALL_SCALAR_TYPES_AND2(BFloat16, Half, INSTANTIATE);
=======
template void gemv<scalar_t>(char trans, int64_t m, int64_t n, scalar_t alpha, const scalar_t *a, int64_t lda, const scalar_t *x, int64_t incx, scalar_t beta, scalar_t *y, int64_t incy);
AT_FORALL_SCALAR_TYPES_AND(BFloat16, INSTANTIATE);
>>>>>>> d261d780
AT_FORALL_COMPLEX_TYPES(INSTANTIATE);
#undef INSTANTIATE

namespace blas_impl {
#if AT_BUILD_WITH_BLAS()
static float dot_fast_path(int n, float* x, int incx, float* y, int incy) {
  // NOLINTNEXTLINE(bugprone-narrowing-conversions,cppcoreguidelines-narrowing-conversions)
  return sdot_(&n, x, &incx, y, &incy);
}

static double dot_fast_path(int n, double* x, int incx, double* y, int incy) {
  return ddot_(&n, x, &incx, y, &incy);
}

static c10::complex<float> vdot_fast_path(int n, c10::complex<float>* x, int incx, c10::complex<float>* y, int incy) {
  c10::complex<float> result;
  cdotc_(reinterpret_cast<std::complex<float>* >(&result), &n, reinterpret_cast<std::complex<float>*>(x), &incx, reinterpret_cast<std::complex<float>*>(y), &incy);
  return result;
}

static c10::complex<double> vdot_fast_path(int n, c10::complex<double>* x, int incx, c10::complex<double>* y, int incy) {
  c10::complex<double> result;
  zdotc_(reinterpret_cast<std::complex<double>* >(&result), &n, reinterpret_cast<std::complex<double>*>(x), &incx, reinterpret_cast<std::complex<double>*>(y), &incy);
  return result;
}

static c10::complex<double> dot_fast_path(int n, c10::complex<double>* x, int incx, c10::complex<double>* y, int incy) {
  c10::complex<double> result;
  zdotu_(reinterpret_cast<std::complex<double>* >(&result), &n, reinterpret_cast<std::complex<double>*>(x), &incx, reinterpret_cast<std::complex<double>*>(y), &incy);
  return result;
}

static c10::complex<float> dot_fast_path(int n, c10::complex<float>* x, int incx, c10::complex<float>* y, int incy) {
  c10::complex<float> result;
  cdotu_(reinterpret_cast<std::complex<float>* >(&result), &n, reinterpret_cast<std::complex<float>*>(x), &incx, reinterpret_cast<std::complex<float>*>(y), &incy);
  return result;
}
#endif

template <typename scalar_t, typename Functor>
scalar_t dot_naive(
    int64_t n,
    scalar_t* x,
    int64_t incx,
    scalar_t* y,
    int64_t incy,
    Functor op) {
  // NOLINTNEXTLINE(cppcoreguidelines-init-variables)
  int64_t i;
  using opmath_t = at::opmath_type<scalar_t>;
  opmath_t sum = 0;
  for (i = 0; i < n; i++) {
    sum += op(static_cast<opmath_t>(x[i * incx]), static_cast<opmath_t>(y[i * incy]));
  }
  return static_cast<scalar_t>(sum);
}

} // namespace blas_impl

template <typename scalar_t>
scalar_t dot_impl_floating(int64_t n, scalar_t* x, int64_t incx, scalar_t* y, int64_t incy)
{
  if (n == 1) {
    incx = 1;
    incy = 1;
  }
#if AT_BUILD_WITH_BLAS()
        if ((n <= INT_MAX) && (incx <= INT_MAX) && (incy <= INT_MAX)) {
          return blas_impl::dot_fast_path(n, x, incx, y, incy);
        } else {
          return blas_impl::dot_naive(n, x, incx, y, incy, std::multiplies<scalar_t>{});
        }
#else
        { return blas_impl::dot_naive(n, x, incx, y, incy, std::multiplies<scalar_t>{}); }
#endif
}

template <typename scalar_t>
scalar_t dot_impl(int64_t n, scalar_t* x, int64_t incx, scalar_t* y, int64_t incy) {
  if (n == 1) {
    incx = 1;
    incy = 1;
  }
  return blas_impl::dot_naive(n, x, incx, y, incy, std::multiplies<scalar_t>{});
}

template <>
float dot_impl(int64_t n, float* x, int64_t incx, float* y, int64_t incy) {
  return dot_impl_floating(n, x, incx, y, incy);
}

template <>
double dot_impl(int64_t n, double* x, int64_t incx, double* y, int64_t incy) {
  return dot_impl_floating(n, x, incx, y, incy);
}

template <>
c10::complex<double> dot_impl(int64_t n, c10::complex<double>* x, int64_t incx, c10::complex<double>* y, int64_t incy) {
  return dot_impl_floating(n, x, incx, y, incy);
}

template <>
c10::complex<float> dot_impl(int64_t n, c10::complex<float>* x, int64_t incx, c10::complex<float>* y, int64_t incy) {
  return dot_impl_floating(n, x, incx, y, incy);
}

namespace {
template <typename scalar_t>
struct vdot_op {
  scalar_t operator()(scalar_t x, scalar_t y) {
    return std::conj(x) * y;
  }
};
} // anonymous namespace

template <typename scalar_t>
scalar_t vdot_impl(int64_t n, scalar_t* x, int64_t incx, scalar_t* y, int64_t incy) {
  if (n == 1) {
    incx = 1;
    incy = 1;
  }
#if AT_BUILD_WITH_BLAS()
        if ((n <= INT_MAX) && (incx <= INT_MAX) && (incy <= INT_MAX)) {
          return blas_impl::vdot_fast_path(n, x, incx, y, incy);
        } else {
          return blas_impl::dot_naive(n, x, incx, y, incy, vdot_op<scalar_t>{});
        }
#else
        { return blas_impl::dot_naive(n, x, incx, y, incy, vdot_op<scalar_t>{}); }
#endif
}

// Skip reinstantiating the explicitly specialized types `float` and `double`.
#define INSTANTIATE_DOT_IMPL(scalar_t)  \
  template scalar_t dot_impl<scalar_t>( \
      int64_t n, scalar_t * x, int64_t incx, scalar_t * y, int64_t incy);
INSTANTIATE_DOT_IMPL(uint8_t);
INSTANTIATE_DOT_IMPL(int8_t);
INSTANTIATE_DOT_IMPL(int16_t);
INSTANTIATE_DOT_IMPL(int);
INSTANTIATE_DOT_IMPL(int64_t);
INSTANTIATE_DOT_IMPL(c10::Half);
INSTANTIATE_DOT_IMPL(c10::BFloat16);

#define INSTANTIATE_VDOT_IMPL(scalar_t)  \
  template scalar_t vdot_impl<scalar_t>( \
      int64_t n, scalar_t * x, int64_t incx, scalar_t * y, int64_t incy);
INSTANTIATE_VDOT_IMPL(c10::complex<float>);
INSTANTIATE_VDOT_IMPL(c10::complex<double>);

#undef INSTANTIATE_DOT_IMPL

}} // namespace at::native<|MERGE_RESOLUTION|>--- conflicted
+++ resolved
@@ -250,13 +250,8 @@
 }
 
 #define INSTANTIATE(scalar_t, _) \
-<<<<<<< HEAD
-template void gemv<scalar_t>(char trans, int64_t m, int64_t n, scalar_t alpha, scalar_t *a, int64_t lda, scalar_t *x, int64_t incx, scalar_t beta, scalar_t *y, int64_t incy);
+template void gemv<scalar_t>(char trans, int64_t m, int64_t n, scalar_t alpha, const scalar_t *a, int64_t lda, const scalar_t *x, int64_t incx, scalar_t beta, scalar_t *y, int64_t incy);
 AT_FORALL_SCALAR_TYPES_AND2(BFloat16, Half, INSTANTIATE);
-=======
-template void gemv<scalar_t>(char trans, int64_t m, int64_t n, scalar_t alpha, const scalar_t *a, int64_t lda, const scalar_t *x, int64_t incx, scalar_t beta, scalar_t *y, int64_t incy);
-AT_FORALL_SCALAR_TYPES_AND(BFloat16, INSTANTIATE);
->>>>>>> d261d780
 AT_FORALL_COMPLEX_TYPES(INSTANTIATE);
 #undef INSTANTIATE
 
