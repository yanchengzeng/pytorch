#include <ATen/ATen.h>
#include <ATen/core/grad_mode.h>
#include <ATen/Dispatch.h>
#include <ATen/ExpandUtils.h>
#include <ATen/NamedTensorUtils.h>
#include <ATen/OpMathType.h>
#include <ATen/native/mkldnn/Matmul.h>
#include <ATen/native/CPUBlas.h>
#include <ATen/native/IndexingUtils.h>
#include <ATen/native/LinearAlgebra.h>
#include <ATen/native/LinearAlgebraUtils.h>
#include <ATen/native/ReduceOps.h>
#include <ATen/native/ReduceOpsUtils.h>
#include <ATen/native/Resize.h>
#include <ATen/native/TensorIterator.h>
#include <ATen/NativeFunctions.h>
#include <ATen/Parallel.h>
#include <ATen/TensorUtils.h>
#include <ATen/Utils.h>
#include <c10/util/accumulate.h>
#include <c10/util/irange.h>
#include <c10/util/variant.h>

#include <functional>
#include <limits>
#include <numeric>
#include <string>
#include <tuple>

namespace at {
namespace meta {
TORCH_META_FUNC(addmm)(const Tensor& self, const Tensor& mat1, const Tensor& mat2, const Scalar& beta, const Scalar& alpha,
    c10::optional<ScalarType> dtype_opt) {
  TORCH_CHECK(mat1.dim() == 2, "mat1 must be a matrix, got ", mat1.dim(), "-D tensor");
  TORCH_CHECK(mat2.dim() == 2, "mat2 must be a matrix, got ", mat2.dim(), "-D tensor");
  TORCH_CHECK(
      mat1.sizes()[1] == mat2.sizes()[0], "mat1 and mat2 shapes cannot be multiplied (",
      mat1.sizes()[0], "x", mat1.sizes()[1], " and ", mat2.sizes()[0], "x", mat2.sizes()[1], ")");

  auto names = at::namedinference::propagate_names_for_addmm(mat1, mat2, self);
  if (dtype_opt.has_value() && dtype_opt.value() == at::kFloat && self.dtype() == at::kHalf && self.is_cuda()) {
    set_output(0, {mat1.sizes()[0], mat2.sizes()[1]}, {}, self.options().dtype(at::kFloat), names);
  } else {
    set_output(0, {mat1.sizes()[0], mat2.sizes()[1]}, {}, self.options(), names);
  }
}

TORCH_META_FUNC(mm)(const Tensor & self, const Tensor & mat2) {
  TORCH_CHECK(self.dim() == 2, "self must be a matrix");
  TORCH_CHECK(mat2.dim() == 2, "mat2 must be a matrix");
  TORCH_CHECK(
      self.sizes()[1] == mat2.sizes()[0], "mat1 and mat2 shapes cannot be multiplied (",
      self.sizes()[0], "x", self.sizes()[1], " and ", mat2.sizes()[0], "x", mat2.sizes()[1], ")");

  auto names = at::namedinference::compute_matmul_outnames(self, mat2);
  set_output(0, {self.sizes()[0], mat2.sizes()[1]}, {}, self.options(), names);
}

template <typename Meta>
void common_checks_baddbmm_bmm(Meta& meta, const Tensor& batch1, const Tensor& batch2, const Scalar& beta, const Scalar& alpha,
    bool is_bmm, const c10::optional<Tensor>& self_baddbmm = nullopt, c10::optional<ScalarType> dtype_opt = c10::nullopt) {
  TORCH_CHECK(batch1.dim() == 3, "batch1 must be a 3D tensor");
  TORCH_CHECK(batch2.dim() == 3, "batch2 must be a 3D tensor");

  const auto batch1_sizes = batch1.sizes();
  const auto batch2_sizes = batch2.sizes();

  int64_t bs = batch1_sizes[0];
  int64_t contraction_size = batch1_sizes[2];
  int64_t res_rows = batch1_sizes[1];
  int64_t res_cols = batch2_sizes[2];
  std::vector<int64_t> output_size {bs, res_rows, res_cols};

  TORCH_CHECK(batch2_sizes[0] == bs && batch2_sizes[1] == contraction_size,
              "Expected size for first two dimensions of batch2 tensor to be: [",
              bs, ", ", contraction_size, "] but got: [", batch2_sizes[0], ", ", batch2_sizes[1], "].");

  auto& result = meta.maybe_get_output(0);
  // 'set_output' does not resize for in-place calls
<<<<<<< HEAD
  if (dtype_opt.has_value() && dtype_opt.value() == at::kFloat && batch1.dtype() == at::kHalf && batch1.is_cuda()) {
    meta.set_output(output_size, batch1.options().dtype(at::kFloat));
  } else {
    meta.set_output(output_size, batch1.options());
  }
=======
  meta.set_output(output_size, batch2.options());
>>>>>>> be2dc8f2
  const auto result_sizes = result.sizes();
  // Error is raised if called from in-place overload with incorrect shape
  TORCH_CHECK(result_sizes == output_size,
              "Expected an output tensor with shape [", output_size, "] but got shape ", result_sizes);

  std::vector<Dimname> outnames = {};
  if (!is_bmm) {
    if (self_baddbmm.has_value()) {
      const auto& self = self_baddbmm.value();
      if (beta.toComplexDouble() != 0.0) result.copy_(self);
      TORCH_CHECK(self.dim() == 3, "self must be a 3D tensor");
      const auto self_sizes = self.sizes();
      TORCH_CHECK(self_sizes == output_size,
                  "Expected an input tensor shape with shape ", output_size, " but got shape: ", self_sizes);
      outnames = namedinference::compute_baddbmm_outnames(result, batch1, batch2, self);
    }
  } else {
    outnames = namedinference::compute_bmm_outnames(result, batch1, batch2);
  }

  namedinference::propagate_names_if_nonempty(
    result,
    outnames
  );
}

TORCH_META_FUNC(bmm)(const Tensor& self, const Tensor& mat2) {
    common_checks_baddbmm_bmm(*this, self, mat2, Scalar(0.0), Scalar(1.0), true);
}

TORCH_META_FUNC(baddbmm)(const Tensor& self, const Tensor& batch1, const Tensor& batch2, const Scalar& beta, const Scalar& alpha,
    c10::optional<ScalarType> dtype_opt) {
  auto self_ = expand_size(self, {batch1.size(0), batch1.size(1), batch2.size(2)}, "baddbmm");
  common_checks_baddbmm_bmm(*this, batch1, batch2, beta, alpha, false, *self_, dtype_opt);
}

} // namespace meta
namespace native {

DEFINE_DISPATCH(addr_stub);
DEFINE_DISPATCH(linalg_vector_norm_stub);

// As P is a permutation matrix
// det(P) = 1 if it's an even permutation and det(P) = -1 if it's an odd permutation
static inline Tensor _lu_det_P(const Tensor& lu, const Tensor& pivs) {
  const auto n = lu.size(-1);
  auto det_P = (at::arange(1, n + 1, pivs.options()) != pivs)
    .sum(-1, /*keepdim=*/false, /*dtype=*/at::kLong)
    .fmod_(2)
    // take 0 to 1 and 1 to -1
    .mul_(-2)
    .add_(1);
  return det_P;
}

// Given a pivoted LU factorization A = P L U,
// det(A) = det(P) * det(L) * det(U).
std::tuple<Tensor, Tensor, Tensor> _det_lu_based_helper(const Tensor& self) {
  Tensor pivs, lu;
  std::tie(lu, pivs, std::ignore) = at::linalg_lu_factor_ex(self);
  const auto det_P = _lu_det_P(lu, pivs);
  auto det = det_P * at::prod(lu.diagonal(0, -2 ,-1), /*dim=*/-1);

  return std::make_tuple(std::move(det), std::move(lu), std::move(pivs));
}

// torch.det, alias for torch.linalg.det
Tensor det(const Tensor& self) {
  return at::linalg_det(self);
}

Tensor linalg_det(const Tensor& self) {
  squareCheckInputs(self, "linalg.det");
  checkFloatingOrComplex(self, "linalg.det");

  return std::get<0>(at::_det_lu_based_helper(self));
}

Tensor& linalg_det_out(const Tensor& self, Tensor& out) {
  checkSameDevice("torch.linalg.det", out, self, "out");
  checkLinalgCompatibleDtype("torch.linalg.det", out, self, "out");

  IntArrayRef out_sizes(self.sizes().data(), self.dim() - 2);
  at::native::resize_output(out, out_sizes);

  auto det = at::native::linalg_det(self);
  out.copy_(det);
  return out;
}

Tensor logdet(const Tensor& self) {
  squareCheckInputs(self, "logdet");
  checkFloatingOrComplex(self, "logdet");

  Tensor pivs, lu;
  std::tie(lu, pivs, std::ignore) = at::linalg_lu_factor_ex(self);
  const auto det_P = _lu_det_P(lu, pivs);
  const auto diag_U = lu.diagonal(0, -2 ,-1);
  const auto det_sign = diag_U.sign().prod(-1).mul_(det_P);

  // If det_sign > 0, diag_U.abs_().log_().sum(-1) gives logdet (this means U is not singular).
  // If det_sign <= 0, then we get proper nan (when det < 0, i.e., det_sign) or -inf (when det = 0, i.e., U is singular).
  // U is singular when U(i, i) = 0 for some i in [1, self.size(-1)].
  Tensor logdet_vals = diag_U.abs_().log_().sum(-1);
  if (self.dim() > 2) {
    auto indices = toListOfOptionalTensors((det_sign < 0).nonzero_numpy());
    // NOLINTNEXTLINE(performance-move-const-arg)
    logdet_vals.index_put_(std::move(indices), at::full({}, NAN, self.options()));
  } else if (det_sign.item<double>() < 0) {
    logdet_vals.fill_(NAN);
  }
  return logdet_vals;
}

std::tuple<Tensor, Tensor> linalg_slogdet(const Tensor& self) {
  squareCheckInputs(self, "linalg.slogdet");
  ScalarType t = self.scalar_type();
  TORCH_CHECK(t == ScalarType::Double || t == ScalarType::Float || t == ScalarType::ComplexFloat || t == ScalarType::ComplexDouble,
              "linalg.slogdet: expected a tensor of float, double, cfloat or cdouble types but got ", t);

  Tensor pivs, lu;
  std::tie(lu, pivs, std::ignore) = at::linalg_lu_factor_ex(self);
  const auto det_P = _lu_det_P(lu, pivs);
  const auto diag_U = lu.diagonal(0, -2 ,-1);
  const auto det_sign = diag_U.sgn().prod(-1).mul_(det_P);
  // abslogdet_val is -inf if U is singular, in which case diag_U.abs_().log_().sum(-1) will return -inf.
  // U is singular when U(i, i) = 0 for some i in [1, self.size(-1)].
  // Since abslogdet_val cannot take nan, no special case handling is required.
  // in-place abs is not supported for complex tensors
  auto abslogdet_val = isComplexType(t) ? diag_U.abs().log_().sum(-1) : diag_U.abs_().log_().sum(-1);
  return std::make_tuple(det_sign, abslogdet_val);
}

// TODO: implement _out variant avoiding copy and using already allocated storage directly
std::tuple<Tensor&, Tensor&> linalg_slogdet_out(const Tensor& input, Tensor& sign, Tensor& logabsdet) {
  checkSameDevice("linalg.slogdet", sign, input, "sign");
  checkSameDevice("linalg.slogdet", logabsdet, input, "logabsdet");
  checkLinalgCompatibleDtype("linalg.slogdet", sign, input, "sign");
  ScalarType real_dtype = toValueType(input.scalar_type());
  // logabsdet is always real-valued here
  checkLinalgCompatibleDtype("linalg.slogdet", logabsdet.scalar_type(), real_dtype, "logabsdet");

  Tensor sign_tmp, logabsdet_tmp;
  std::tie(sign_tmp, logabsdet_tmp) = at::linalg_slogdet(input);

  at::native::resize_output(sign, sign_tmp.sizes());
  sign.copy_(sign_tmp);
  at::native::resize_output(logabsdet, logabsdet_tmp.sizes());
  logabsdet.copy_(logabsdet_tmp);

  return std::tuple<Tensor&, Tensor&>(sign, logabsdet);
}

std::tuple<Tensor, Tensor> slogdet(const Tensor& self) {
  return at::linalg_slogdet(self);
}

namespace {

// This function extracts the optional Tensors for atol and rtol
// Default value for atol is zero
// Default value for rtol is eps*max(rows, cols)
// If atol is specified and rtol is not specified then default value for rtol is zero
// It is used for matrix_rank and pinv
std::tuple<Tensor, Tensor> get_atol_rtol(
    const Tensor& input,
    const optional<Tensor>& atol_opt,
    const optional<Tensor>& rtol_opt,
    const c10::string_view function_name) {
  auto options = input.options().dtype(ScalarType::Double);
  auto atol = atol_opt.has_value() ? atol_opt.value() : at::zeros({}, options);
  checkNotComplexTolerance(atol, function_name, "atol");
  Tensor rtol;
  if (rtol_opt.has_value()) {
    rtol = rtol_opt.value();
    checkNotComplexTolerance(rtol, function_name, "rtol");
  } else {
    ScalarType real_dtype = toValueType(input.scalar_type());
    auto default_rtol = at::full({}, _get_epsilon(real_dtype) * std::max(input.size(-1), input.size(-2)), options);
    rtol = atol_opt.has_value()
           ? at::where(atol_opt.value() > 0, at::zeros({}, options), default_rtol)
           : default_rtol;
  }
  return std::make_tuple(atol, rtol);
}

std::tuple<Tensor, Tensor> get_atol_rtol(
    const Tensor& input,
    optional<double> atol_opt,
    optional<double> rtol_opt) {
  double atol = atol_opt.has_value() ? atol_opt.value() : 0.0;
  double rtol;
  if (rtol_opt.has_value()) {
    rtol = rtol_opt.value();
  } else {
    ScalarType real_dtype = toValueType(input.scalar_type());
    auto default_rtol = _get_epsilon(real_dtype) * std::max(input.size(-1), input.size(-2));
    rtol = (atol_opt.has_value() && atol_opt.value() > 0.0)
           ? 0.0
           : default_rtol;
  }
  auto options = input.options().dtype(ScalarType::Double);
  auto atol_tensor = at::full({}, atol, options);
  auto rtol_tensor = at::full({}, rtol, options);
  return std::make_tuple(atol_tensor, rtol_tensor);
}

} // anonymous namespace

Tensor linalg_pinv(
    const Tensor& input,
    const optional<Tensor>& atol_opt,
    const optional<Tensor>& rtol_opt,
    bool hermitian) {
  // FIXME: Whenever we have a nice lstsq, we should dispatch this function to simply be
  // `torch.lstsq(A, torch.eye(A.shape[-1]), atol=atol, rtol=rtol)`
  // with a driver that supports singular inputs
  NoTF32Guard disable_tf32;
  ScalarType t = input.scalar_type();
  TORCH_CHECK((t == ScalarType::Double || t == ScalarType::Float || t == ScalarType::ComplexFloat || t == ScalarType::ComplexDouble)
              && input.dim() >= 2,
              "linalg.pinv(", t, "{", input.sizes(), "}): expected a tensor with 2 or more dimensions "
              "of float, double, cfloat or cdouble types");

  Tensor atol, rtol;
  std::tie(atol, rtol) = get_atol_rtol(input, atol_opt, rtol_opt, "torch.linalg.pinv");

  if (input.numel() == 0) {
    // The implementation below uses operations that do not work for zero numel tensors
    // therefore we need this early return for 'input.numel() == 0' case
    Tensor U, S, V;
    // TODO: replace input.svd with linalg_svd when torch/xla can work with at::linalg_svd
    std::tie(U, S, V) = input.svd();
    return at::matmul(V * S.reciprocal().unsqueeze(-2), U.mH());
  }

  // If not Hermitian use singular value decomposition, else use eigenvalue decomposition
  if (!hermitian) {
    Tensor U, S, V;
    // TODO: replace input.svd with linalg_svd
    // using linalg_svd breaks pytorch/xla, see https://github.com/pytorch/xla/issues/2755
    std::tie(U, S, V) = input.svd();
    Tensor max_val = at::narrow(S, /*dim=*/-1, /*start=*/0, /*length=*/1);  // singular values are sorted in descending order
    Tensor tol = at::max(atol.unsqueeze(-1), rtol.unsqueeze(-1) * max_val);
    Tensor S_pseudoinv = at::where(S > tol, S.reciprocal(), at::zeros({}, S.options())).to(input.dtype());
    // computes V @ diag(S_pseudoinv) @ U.conj().T
    return at::matmul(V * S_pseudoinv.unsqueeze(-2), U.mH());
  } else {
    Tensor S, U;
    std::tie(S, U) = at::linalg_eigh(input);
    // For Hermitian matrices, singular values equal to abs(eigenvalues)
    Tensor S_abs = S.abs();
    // eigenvalues are sorted in ascending order starting with negative values, we need a maximum value of abs(eigenvalues)
    Tensor max_val = S_abs.amax(/*dim=*/-1, /*keepdim=*/true);
    Tensor tol = at::max(atol.unsqueeze(-1), rtol.unsqueeze(-1) * max_val);
    Tensor S_pseudoinv = at::where(S_abs > tol, S.reciprocal(), at::zeros({}, S.options())).to(input.dtype());
    // computes U @ diag(S_pseudoinv) @ U.conj().T
    return at::matmul(U * S_pseudoinv.unsqueeze(-2), U.mH());
  }
}

Tensor linalg_pinv(const Tensor& input, optional<double> atol, optional<double> rtol, bool hermitian) {
  Tensor atol_tensor, rtol_tensor;
  std::tie(atol_tensor, rtol_tensor) = get_atol_rtol(input, atol, rtol);
  return at::linalg_pinv(input, atol_tensor, rtol_tensor, hermitian);
}

Tensor linalg_pinv(const Tensor& input, const Tensor& rcond, bool hermitian) {
  // For NumPy compatibility the rcond argument is used as relative tolerance
  checkNotComplexTolerance(rcond, "torch.linalg.pinv", "rcond");
  auto options = input.options().dtype(ScalarType::Double);
  return at::linalg_pinv(input, at::zeros({}, options), rcond, hermitian);
}

Tensor linalg_pinv(const Tensor& input, double rcond, bool hermitian) {
  // For NumPy compatibility the rcond argument is used as relative tolerance
  return at::linalg_pinv(input, 0.0, rcond, hermitian);
}

// TODO: implement _out variant avoiding copy and using already allocated storage directly
Tensor& linalg_pinv_out(
    const Tensor& input,
    const optional<Tensor>& atol,
    const optional<Tensor>& rtol,
    bool hermitian,
    Tensor& result) {
  checkSameDevice("linalg.pinv", result, input);
  checkLinalgCompatibleDtype("linalg.pinv", result, input);
  Tensor result_tmp = at::linalg_pinv(input, atol, rtol, hermitian);
  at::native::resize_output(result, result_tmp.sizes());
  result.copy_(result_tmp);
  return result;
}

Tensor& linalg_pinv_out(
    const Tensor& input,
    optional<double> atol,
    optional<double> rtol,
    bool hermitian,
    Tensor& result) {
  checkSameDevice("linalg.pinv", result, input);
  checkLinalgCompatibleDtype("linalg.pinv", result, input);
  Tensor result_tmp = at::linalg_pinv(input, atol, rtol, hermitian);
  at::native::resize_output(result, result_tmp.sizes());
  result.copy_(result_tmp);
  return result;
}

Tensor& linalg_pinv_out(const Tensor& input, const Tensor& rcond, bool hermitian, Tensor& result) {
  checkSameDevice("linalg.pinv", result, input);
  checkLinalgCompatibleDtype("linalg.pinv", result, input);

  Tensor result_tmp = at::linalg_pinv(input, rcond, hermitian);
  at::native::resize_output(result, result_tmp.sizes());
  result.copy_(result_tmp);
  return result;
}

Tensor& linalg_pinv_out(const Tensor& input, double rcond, bool hermitian, Tensor& result) {
  Tensor rcond_tensor = at::full({}, rcond, input.options().dtype(ScalarType::Double));
  return at::linalg_pinv_out(result, input, rcond_tensor, hermitian);
}

Tensor pinverse(const Tensor& self, double rcond) {
  return at::linalg_pinv(self, rcond, /*hermitian=*/false);
}

// matrix_power implementation
namespace {

/**
 * @brief Raises the input matrix to the given power n
 *
 * If the exponent n is negative, the inverse of the input
 * matrix will be raised to power abs(n).
 *
 * @param self (batched) square matrix to raise to power n
 * @param n exponent to raise matrix (or matrices in batch) to
 * @param _out optional tensor to write the output to
 * @return Tensor input matrix raised to power n
 */
Tensor linalg_matrix_power_impl(
    const Tensor& self,
    int64_t n,
    c10::optional<Tensor> _out) {
  auto out = _out.value_or(Tensor());

  squareCheckInputs(self, "linalg.matrix_power");
  if (_out.has_value()) {
    checkSameDevice("matrix_power", out, self);
    checkLinalgCompatibleDtype("matrix_power", out, self);
    at::native::resize_output(out, self.sizes());
  }

  // For n=0 we return the identity matrix of the same shape as input.
  if (n == 0) {
    if (!_out.has_value()) {
      // Clone input to include result in the autograd graph
      out = self.clone(at::MemoryFormat::Contiguous);
    }
    return out.copy_(at::eye(self.size(-2), self.options()));
  }
  if (n == 1) {
    return _out.has_value() ? out.copy_(self)
                            : self.clone(at::MemoryFormat::Contiguous);
  }
  if (n == -1) {
    return _out.has_value() ? at::linalg_inv_out(out, self)
                            : at::linalg_inv(self);
  }

  // For negative n we inverte the input matrix before raising to power abs(n)
  auto a = n < 0 ? at::linalg_inv(self) : self;
  n = std::abs(n);

  // Fast paths for small powers
  if (n == 2) {
    return _out.has_value() ? at::matmul_out(out, a, a) : at::matmul(a, a);
  }
  if (n == 3) {
    return _out.has_value() ? at::matmul_out(out, at::matmul(a, a), a)
                            : at::matmul(at::matmul(a, a), a);
  }

  // This is a binary decomposition of n.
  // Moving from the least significant bit to the most significant bit
  // This is done to reduce the number of matrix multiplications
  // by raising the input matrix in powers of 2
  // The total number of matrix multiplications are
  // number of bits + number of bits that equal 1 ~ O(log n)
  // instead of O(n)
  Tensor z, result;
  while (n > 0) {
    const auto bit = n % 2;
    n = n / 2;
    z = z.defined() ? at::matmul(z, z) : a;
    if (bit == 1) {
      if (_out.has_value() && n <= 0) {
        // Last multiplication can use the out version
        return result.defined() ? at::matmul_out(out, result, z) : out.copy_(z);
      }
      result = result.defined() ? at::matmul(result, z) : z;
    }
  }

  return result;
}

} // namespace

Tensor& linalg_matrix_power_out(const Tensor& self, int64_t n, Tensor& result) {
  linalg_matrix_power_impl(self, n, result);
  return result;
}

Tensor linalg_matrix_power(const Tensor& self, int64_t n) {
  return linalg_matrix_power_impl(self, n, c10::nullopt);
}

Tensor& matrix_power_out(const Tensor& self, int64_t n, Tensor& result) {
  return at::native::linalg_matrix_power_out(self, n, result);
}

Tensor matrix_power(const Tensor& self, int64_t n) {
  return at::native::linalg_matrix_power(self, n);
}

// Computes the rank of 'input' and saves the result in-place in 'result'
// 'hermitian' controls whether SVD or eigendecomposition is used for computing the singular values
// 'atol' and 'rtol' are the absolute and relative tolerances, respectively.
Tensor& linalg_matrix_rank_out(
    const Tensor& input,
    const optional<Tensor>& atol_opt,
    const optional<Tensor>& rtol_opt,
    bool hermitian,
    Tensor& result) {
  Tensor atol, rtol;
  std::tie(atol, rtol) = get_atol_rtol(input, atol_opt, rtol_opt, "torch.linalg.matrix_rank");

  checkSameDevice("torch.linalg.matrix_rank", result, input);
  checkSameDevice("torch.linalg.matrix_rank", atol, input, "atol");
  checkSameDevice("torch.linalg.matrix_rank", rtol, input, "rtol");
  ScalarType output_type = ScalarType::Long;
  checkLinalgCompatibleDtype("torch.linalg.matrix_rank", result.scalar_type(), output_type);

  // Matrices or batch of matrices are allowed
  TORCH_CHECK(input.dim() >= 2, "torch.linalg.matrix_rank: Expected as input a matrix or a batch of matrices, but got a tensor of size: ", input.sizes());

  checkNotComplexTolerance(atol, "torch.linalg.matrix_rank", "atol");
  checkNotComplexTolerance(rtol, "torch.linalg.matrix_rank", "rtol");

  // matrix_rank assigns a scalar value for each matrix in the batch so
  // result's shape is equal to input.shape[0:input.ndim-2]
  // for single matrix result_shape = {}
  auto result_shape = IntArrayRef(input.sizes().cbegin(), input.sizes().cend() - 2);
  at::native::resize_output(result, result_shape);

  // NumPy doesn't take into account possible input with no elements and it errors on max not defined for this case
  // Let's output 0 for this case, since that kind of matrices have zero number of non-zero rows, hence rank is 0.
  if (input.numel() == 0) {
    result.fill_(0);
    return result;
  }

  // We compute matrix rank as the number of singular or absolute eigen values
  // that are above max(atol, rtol * max(S)) threshold
  Tensor S, max_S;
  if (!hermitian) {
    S = at::linalg_svdvals(input);
    // singular values are sorted in descending order
    max_S = at::narrow(S, /*dim=*/-1, /*start=*/0, /*length=*/1);
  } else {
    S = at::linalg_eigvalsh(input);
    S = S.abs();
    // eigenvalues are sorted in ascending order starting with negative values, we need a maximum value of abs(eigenvalues)
    max_S = S.amax(/*dim=*/-1, /*keepdim=*/true);
  }

  Tensor tol = at::max(atol.unsqueeze(-1), rtol.unsqueeze(-1) * max_S);

  result = at::sum_out(result, S > tol, /*dim=*/-1);
  return result;
}

Tensor& linalg_matrix_rank_out(const Tensor& input, optional<double> atol, optional<double> rtol, bool hermitian, Tensor& result) {
  Tensor atol_tensor, rtol_tensor;
  std::tie(atol_tensor, rtol_tensor) = get_atol_rtol(input, atol, rtol);
  result = linalg_matrix_rank_out(input, atol_tensor, rtol_tensor, hermitian, result);
  return result;
}

Tensor linalg_matrix_rank(const Tensor& input, const optional<Tensor>& atol, const optional<Tensor>& rtol, bool hermitian) {
  Tensor result = at::empty({0}, input.options().dtype(ScalarType::Long));
  result = at::linalg_matrix_rank_outf(input, atol, rtol, hermitian, result);
  return result;
}

Tensor linalg_matrix_rank(const Tensor& input, optional<double> atol, optional<double> rtol, bool hermitian) {
  Tensor result = at::empty({0}, input.options().dtype(ScalarType::Long));
  result = at::linalg_matrix_rank_outf(input, atol, rtol, hermitian, result);
  return result;
}

Tensor& linalg_matrix_rank_out(const Tensor& input, const Tensor& tol, bool hermitian, Tensor& result) {
  // For NumPy compatibility tol is not scaled with max(singular_value) if the value for tol is provided
  // It is assumed that the provided value is the absolute tolerance
  Tensor rtol = at::zeros({}, tol.options());
  result = at::linalg_matrix_rank_outf(input, tol, rtol, hermitian, result);
  return result;
}

Tensor& linalg_matrix_rank_out(const Tensor& input, double tol, bool hermitian, Tensor& result) {
  // For NumPy compatibility tol is not scaled with max(singular_value) if the value for tol is provided
  // It is assumed that the provided value is the absolute tolerance
  result = at::linalg_matrix_rank_outf(input, tol, 0.0, hermitian, result);
  return result;
}

Tensor linalg_matrix_rank(const Tensor& input, const Tensor& tol, bool hermitian) {
  Tensor result = at::empty({0}, input.options().dtype(ScalarType::Long));
  result = at::linalg_matrix_rank_outf(input, tol, hermitian, result);
  return result;
}

Tensor linalg_matrix_rank(const Tensor& input, double tol, bool hermitian) {
  Tensor result = at::empty({0}, input.options().dtype(ScalarType::Long));
  result = at::linalg_matrix_rank_outf(input, tol, hermitian, result);
  return result;
}

Tensor matrix_rank(const Tensor& self, double tol, bool symmetric) {
  TORCH_WARN_ONCE(
    "torch.matrix_rank is deprecated in favor of torch.linalg.matrix_rank",
    "and will be removed in a future PyTorch release. The parameter 'symmetric' was ",
    "renamed in torch.linalg.matrix_rank to 'hermitian'."
  );
  return at::linalg_matrix_rank(self, tol, symmetric);
}

Tensor matrix_rank(const Tensor& self, bool symmetric) {
  TORCH_WARN_ONCE(
    "torch.matrix_rank is deprecated in favor of torch.linalg.matrix_rank",
    "and will be removed in a future PyTorch release. The parameter 'symmetric' was ",
    "renamed in torch.linalg.matrix_rank to 'hermitian'."
  );
  return at::linalg_matrix_rank(self, 0.0, c10::nullopt, symmetric);
}

// multi_dot helper functions
namespace {

/**
 * @brief Computes the optimal matrix chain multiplication order
 *
 * Follows the dynamic programming algorithm from Cormen et al,
 * "Introduction to Algorithms, Third Edition", Chapter 15.2,
 * p. 370-378. Note that the book uses 1-based indexing.
 *
 * The cost of multiplying two matrices with sizes p x q and q x r
 * is defined here as p * q * r. The optimal multiplication order
 * is the one that minimizes the total cost.
 *
 * @param tensors list of 2D tensors
 * @return a 2D vector s used by #matrix_chain_multiplication to construct
 *         the optimal matrix multiplication order. The optimal multiplication
 *         order for multiplying tensors i...j is to multiply tensors i...s[i, j]
 *         and tensors (s[i, j] + 1)...j first and then the result of that.
 */
std::vector<std::vector<int64_t>> matrix_chain_order(TensorList tensors) {
  const size_t n = tensors.size();

  // Tensor i has dimensions p[i] x p[i + 1]
  std::vector<int64_t> p(n + 1);
  for (const auto i : c10::irange(n)) {
    p[i] = tensors[i].size(0);
  }
  p[n] = tensors[n - 1].size(1);

  // m[i, j] = k where k is the minimum cost for multiplying tensors i...j
  std::vector<std::vector<int64_t>> m(n, std::vector<int64_t>(n, 0));

  // s[i, j] = k where k is the index at which to split the list such that
  // optimally multiplying matrices i...k and k...j first and then the resulting
  // matrices is the optimal order for multiplying matrices i...j.
  std::vector<std::vector<int64_t>> s(n, std::vector<int64_t>(n));

  // Compute the optimal multiplication order
  for (const auto l : c10::irange(1, n)) {
    for (const auto i : c10::irange(n - l)) {
      const auto j = i + l;
      m[i][j] = std::numeric_limits<int64_t>::max();
      for (const auto k : c10::irange(i, j)) {
        const auto q = m[i][k] + m[k + 1][j] + p[i] * p[k + 1] * p[j + 1];
        if (q < m[i][j]) {
          m[i][j] = q;
          s[i][j] = k;
        }
      }
    }
  }

  return s;
}

/**
 * @brief Recursively multiplies the tensors i...j using the given order
 *
 * @param tensors matrices to multiply togther
 * @param order optimal chain multiplication order from #matrix_chain_order
 * @param i index of first tensor to be multiplied
 * @param j index of last tensor to be multiplied
 * @return Tensor result of multiplying tensors[i...j] together.
 */
Tensor matrix_chain_multiplication(
    TensorList tensors,
    const std::vector<std::vector<int64_t>>& order,
    int64_t i,
    int64_t j) {
  if (i == j) {
    return tensors[i];
  }
  return at::mm(
      matrix_chain_multiplication(tensors, order, i, order[i][j]),
      matrix_chain_multiplication(tensors, order, order[i][j] + 1, j));
}

// Implements torch.linalg.multi_dot
Tensor multi_dot_impl(TensorList _tensors, c10::optional<Tensor> _out) {
  const size_t n = _tensors.size();
  TORCH_CHECK(n >= 2, "multi_dot(): expected at least 2 tensors but got ", n);

  std::vector<int64_t> out_shape;
  std::vector<Tensor> tensors(n);

  // If the first tensor is 1D of size n view it as a row vector (1, n)
  if (_tensors[0].dim() == 1) {
    tensors[0] = _tensors[0].unsqueeze(0);
  } else if (_tensors[0].dim() == 2) {
    tensors[0] = _tensors[0];
    out_shape.emplace_back(tensors[0].size(0));
  } else {
    TORCH_CHECK(
        false,
        "multi_dot(): the first tensor must be 1D or 2D but got ",
        _tensors[0].dim(),
        "D");
  }

  // If the last tensor is 1D of size n view it as a column vector (n, 1)
  if (_tensors[n - 1].dim() == 1) {
    tensors[n - 1] = _tensors[n - 1].unsqueeze(-1);
  } else if (_tensors[n - 1].dim() == 2) {
    tensors[n - 1] = _tensors[n - 1];
    out_shape.emplace_back(tensors[n - 1].size(1));
  } else {
    TORCH_CHECK(
        false,
        "multi_dot(): the last tensor must be 1D or 2D but got ",
        _tensors[n - 1].dim(),
        "D");
  }

  // Ensure middle tensors are 2D
  for (const auto i : c10::irange(1, n - 1)) {
    TORCH_CHECK(
        _tensors[i].dim() == 2,
        "multi_dot(): tensor ",
        i,
        " must be 2D but got ",
        _tensors[i].dim(),
        "D");
    tensors[i] = _tensors[i];
  }

  // Ensure all tensors have the same device and dtype and check
  // that the shapes can be multiplied
  const auto dtype = tensors[0].dtype();
  const auto device = tensors[0].device();
  for (const auto i : c10::irange(1, n)) {
    TORCH_CHECK(
        tensors[i].dtype() == dtype,
        "multi_dot(): all tensors must have be the same dtype but tensor 0 is ",
        dtype,
        " and tensor ",
        i,
        " ",
        tensors[i].dtype());
    TORCH_CHECK(
        tensors[i].device() == device,
        "multi_dot(): all tensors must be on the same device but tensor 0 is on ",
        device,
        " and tensor ",
        i,
        " on ",
        tensors[i].device());
    TORCH_CHECK(
        tensors[i - 1].size(-1) == tensors[i].size(0),
        "multi_dot(): tensors ",
        i - 1,
        " and ",
        i,
        " with shapes ",
        _tensors[i - 1].sizes(),
        " and ",
        _tensors[i].sizes(),
        " cannot be multiplied")
  }

  Tensor result;

  if (_out.has_value()) {
    auto out = *_out;
    TORCH_CHECK(
        dtype == out.dtype(),
        "multi_dot(): expected out tensor to have dtype ",
        dtype,
        " but got ",
        out.dtype());
    TORCH_CHECK(
        device == out.device(),
        "multi_dot(): expected out tensor to be on device ",
        device,
        " but got ",
        out.device());

    // If the last and last tensors have shapes (a, b) and (b, c) the
    // output has shape (a, c). If either the first or last tensor is 1D
    // a and/or c dimensions will be implicitely size 1 and will be ommited
    // from the output. e.g. for inputs (a, b) x (b) the output has shape (a,).
    at::native::resize_output(out, out_shape);

    // View output as 2D for simplicity of computation.
    result = out.view({tensors[0].size(0), tensors.back().size(-1)});
  }

  // The resize_ and view calls below are to ensure the
  // output shape respects the original dimensionality of
  // the first and last tensors which we are now viewed as 2D

  if (tensors.size() == 2) {
    return _out.has_value() ? at::mm_out(result, tensors[0], tensors[1])
                         : at::mm(tensors[0], tensors[1]).view(out_shape);
  }

  // Why the separate implementation for 3 matrices?
  // The logic for three matrices is much faster when done directly
  // Requires 1 comparison to 4 comparisons and fewer arithmetic operations
  if (tensors.size() == 3) {
    const auto a = tensors[0].size(0);
    const auto b = tensors[1].size(0);
    const auto c = tensors[2].size(0);
    const auto d = tensors[2].size(1);

    // The matrices are of size (a x b), (b x c), (c x d)
    // cost_1 is the cost of parenthesizing (a x b) and (b x c) and then
    // combining (c x d) cost_2 is the cost of parenthesizing (b x c) and (c x
    // d) and then combining (a x b)
    const auto cost_1 = (a * c) * (b + d);
    const auto cost_2 = (b * d) * (a + c);

    if (cost_1 > cost_2) {
      return _out.has_value()
          ? at::mm_out(result, tensors[0], at::mm(tensors[1], tensors[2]))
          : at::mm(tensors[0], at::mm(tensors[1], tensors[2])).view(out_shape);
    } else {
      return _out.has_value()
          ? at::mm_out(result, at::mm(tensors[0], tensors[1]), tensors[2])
          : at::mm(at::mm(tensors[0], tensors[1]), tensors[2]).view(out_shape);
    }
  }

  // Algorithm for multiplying 4 or more matrices
  const auto order = matrix_chain_order(tensors);
  const int64_t i = 0;
  const int64_t j = n - 1;

  if (_out.has_value()) {
    // We manually implement the first recursive layer here so we can use mm_out
    // for the final multiplication
    return at::mm_out(
        result,
        matrix_chain_multiplication(tensors, order, i, order[i][j]),
        matrix_chain_multiplication(tensors, order, order[i][j] + 1, j));
  }
  return matrix_chain_multiplication(tensors, order, i, j).view(out_shape);
}

} // namespace

Tensor linalg_multi_dot(TensorList tensors) {
  return multi_dot_impl(tensors, c10::nullopt);
}

Tensor& linalg_multi_dot_out(TensorList tensors, Tensor& result) {
  multi_dot_impl(tensors, result);
  return result;
}

Tensor chain_matmul(TensorList matrices) {
  TORCH_WARN_ONCE(
      "torch.chain_matmul is deprecated and will be removed in a future PyTorch release. ",
      "Use torch.linalg.multi_dot instead, which accepts a list of two or more tensors rather than ",
      "multiple parameters."
  );
  checkAllSameDim(matrices, 2);

  TORCH_CHECK(
      matrices.size() > 0, "chain_matmul(): Expected one or more matrices");

  if (matrices.size() == 1) {
    return matrices[0].clone();
  }

  return at::native::linalg_multi_dot(matrices);
}

Tensor& chain_matmul_out(TensorList matrices, Tensor& result) {
  TORCH_WARN_ONCE(
      "torch.chain_matmul is deprecated and will be removed in a future PyTorch release. ",
      "Use torch.linalg.multi_dot instead, which accepts a list of two or more tensors rather than ",
      "multiple parameters."
  );
  checkAllSameDim(matrices, 2);

  TORCH_CHECK(
      matrices.size() > 0, "chain_matmul(): Expected one or more matrices");

  if (matrices.size() == 1) {
    at::native::resize_output(result, matrices[0].sizes());
    return result.copy_(matrices[0]);
  }

  return at::native::linalg_multi_dot_out(matrices, result);
}

static void check_1d(const Tensor& t, const char* arg, const char* fn) {
 TORCH_CHECK(t.dim() == 1, fn, ": Expected 1-D argument ", arg, ", but got ", t.dim(), "-D");
}

static void check_addr_scalar(const ScalarType dtype,
                              const Scalar& scalar,
                              const std::string& scalar_name) {
  TORCH_CHECK(
    !scalar.isBoolean() || dtype == ScalarType::Bool,
    "Boolean ", scalar_name, " only supported for Boolean results.");
  TORCH_CHECK(
    isFloatingType(dtype) || isComplexType(dtype) || scalar.isIntegral(true),
    "For integral input tensors, "
    "argument ", scalar_name ," must not be a floating point number.");
}

static TensorIterator build_addr_iter(Tensor& result,
                                      const Tensor& self,
                                      const Tensor& vec1,
                                      const Tensor& vec2) {
  check_1d(vec1, "vec1", "addr");
  check_1d(vec2, "vec2", "addr");

  const auto vec1_size0 = vec1.sizes()[0];
  const auto vec2_size0 = vec2.sizes()[0];
  auto self_ = &result == &self
    ? c10::MaybeOwned<Tensor>::borrowed(self)
    : expand_size(self, {vec1_size0, vec2_size0}, "addr");
  TORCH_CHECK(
    self_->dim() == 2,
    "2D tensor expected, got ", self_->dim(), "D tensor for input"
  );
  TORCH_CHECK(
    self_->sizes()[0] == vec1_size0 && self_->sizes()[1] == vec2_size0,
    "size mismatch, input: ", self_->sizes(),
    ", v1: ", vec1.sizes(),
    ", v2: ", vec2.sizes()
  );

  auto iter = TensorIteratorConfig()
    .set_check_mem_overlap(true)
    .add_output(result)
    .add_owned_input(*self_)
    .add_owned_input(vec1.reshape({vec1_size0, 1}))
    .add_input(vec2)
    .allow_cpu_scalars(true)
    .promote_inputs_to_common_dtype(true)
    .cast_common_dtype_to_outputs(true)
    .enforce_safe_casting_to_output(true)
    .build();
  return iter;
}

Tensor addr(const Tensor& self,
            const Tensor& vec1, const Tensor& vec2,
            const Scalar& beta, const Scalar& alpha) {
  Tensor result;
  auto iter = build_addr_iter(result, self, vec1, vec2);

  check_addr_scalar(iter.dtype(), beta, "beta");
  check_addr_scalar(iter.dtype(), alpha, "alpha");

  addr_stub(iter.device_type(), iter, beta, alpha);
  return iter.output();
}

Tensor& addr_(Tensor& self,
              const Tensor& vec1, const Tensor& vec2,
              const Scalar& beta, const Scalar& alpha) {
  return at::addr_out(self, self, vec1, vec2, beta, alpha);
}

Tensor& addr_out(const Tensor& self,
                 const Tensor& vec1, const Tensor& vec2,
                 const Scalar& beta, const Scalar& alpha, Tensor &result) {
  auto iter = build_addr_iter(result, self, vec1, vec2);

  check_addr_scalar(iter.dtype(), beta, "beta");
  check_addr_scalar(iter.dtype(), alpha, "alpha");

  addr_stub(iter.device_type(), iter, beta, alpha);
  return result;
}

// The math_addr and math_addr_out functions support backends
// other than CPU and CUDA, such as XLA.
// They are implemented using the composition of existing ops
Tensor math_addr(const Tensor& self,
                 const Tensor& vec1, const Tensor& vec2,
                 const Scalar& beta, const Scalar& alpha) {
  // when beta==0, values in self should be ignored,
  // nans and infs in self should not propagate.
  if (beta.toComplexDouble() == 0.0) {
    if (alpha.toComplexDouble() == 1.0) {
      return at::outer(vec1, vec2);
    }
    return alpha * at::outer(vec1, vec2);
  }

  if (beta.toComplexDouble() == 1.0) {
    if (alpha.toComplexDouble() == 1.0) {
      return self + at::outer(vec1, vec2);
    }
    return self + alpha * at::outer(vec1, vec2);
  }

  if (alpha.toComplexDouble() == 1.0) {
    return beta * self + at::outer(vec1, vec2);
  }
  return beta * self + alpha * at::outer(vec1, vec2);
}

Tensor& math_addr_out(const Tensor& self,
                      const Tensor& vec1, const Tensor& vec2,
                      const Scalar& beta, const Scalar& alpha, Tensor &result) {
  auto addr_result = at::addr(self, vec1, vec2, beta, alpha);

  // Validates safe casting
  const auto result_dtype = addr_result.scalar_type();
  TORCH_CHECK(canCast(result_dtype, result.scalar_type()),
              "result type ", result_dtype,
              " can't be cast to the desired output type ", result.scalar_type());

  at::native::resize_output(result, addr_result.sizes().vec());
  result.copy_(addr_result);
  return result;
}

// torch.ger, alias for torch.outer
Tensor& ger_out(const Tensor& self, const Tensor& vec2, Tensor &result) {
  TORCH_WARN("torch.ger is deprecated and will be removed in a future PyTorch release. "
             "Use torch.outer instead.");
  return at::outer_out(result, self, vec2);
}

Tensor ger(const Tensor& self, const Tensor& vec2) {
  return self.outer(vec2);
}

Tensor& inner_out(const Tensor& self, const Tensor& other, Tensor& out) {
  checkDeviceType("inner()", {out, self, other}, self.device().type());

  // If either self or other is a scalar just multiply them
  if (self.dim() == 0 || other.dim() == 0) {
    at::mul_out(out, self, other);
    return out;
  }

  // Last dimension should match (tensordot does not enforce this)
  TORCH_CHECK(
      self.size(-1) == other.size(-1),
      "inner() the last dimension must match on both input tensors but got shapes ",
      self.sizes(),
      " and ",
      other.sizes());

  at::tensordot_out(out, self, other, -1, -1);
  return out;
}

Tensor inner(const Tensor& self, const Tensor& other) {
  checkDeviceType("inner()", {self, other}, self.device().type());

  // If either self or other is a scalar just multiply them
  if (self.dim() == 0 || other.dim() == 0) {
    return self * other;
  }

  // Last dimension should match (tensordot does not enforce this)
  TORCH_CHECK(
      self.size(-1) == other.size(-1),
      "inner() the last dimension must match on both input tensors but got shapes ",
      self.sizes(),
      " and ",
      other.sizes());

  return at::tensordot(self, other, -1, -1);
}

Tensor& outer_out(const Tensor& self, const Tensor& vec2, Tensor &result) {
  check_1d(self, "self", "outer");
  check_1d(vec2, "vec2", "outer");

  // torch.outer is implemented as a composite op using reshape and mul
  at::mul_out(result, self.reshape({self.size(0), 1}), vec2);
  return result;
}

Tensor outer(const Tensor& self, const Tensor& vec2) {
  check_1d(self, "self", "outer");
  check_1d(vec2, "vec2", "outer");

  return self.reshape({self.size(0), 1}) * vec2;
}

static void addmm_impl_cpu_(
    Tensor &result, const Tensor &self, Tensor m1, Tensor m2, const Scalar& beta, const Scalar& alpha) {
  TORCH_INTERNAL_ASSERT(self.dim() == 2 && m1.dim() == 2 && m2.dim() == 2);
  // Array access is faster than .size(n) and .stride(n)
  const auto self_sizes = self.sizes();
  auto m1_strides = m1.strides();
  auto m1_sizes = m1.sizes();
  auto m2_strides = m2.strides();
  auto m2_sizes = m2.sizes();

  TORCH_CHECK(
      self_sizes[0] == m1_sizes[0] && self_sizes[1] == m2_sizes[1],
      "input shape is incompatible with matrix multiplication (",
      m1_sizes[0], "x", m1_sizes[1], " @ ", m2_sizes[0], "x", m2_sizes[1], " != ",
      self_sizes[0], "x", self_sizes[1], ")");

  at::native::resize_output(result, self_sizes);
  const auto result_strides = result.strides();
  const auto result_sizes = result.sizes();

  if (result.numel() == 0) {
    return;
  }

  if (beta.toComplexDouble() != 0.0 && !self.is_same(result)) {
    result.copy_(self);
  }

  if (use_mkldnn_bf16_matmul(m1, m2, result)){
    mkldnn_matmul(m1, m2, result, beta.to<float>(), alpha.to<float>());
    return;
  }

  bool transpose_c = false;
  Tensor c;

  // Cast result as matrix a
  if (result_strides[0] == 1 &&
      (result_sizes[1] == 1 || result_strides[1] >= std::max(int64_t{1}, result_sizes[0]))) {
    transpose_c = false;
    c = result.resolve_conj();
  } else if (result_strides[1] == 1 &&
             (result_sizes[0] == 1 || result_strides[0] >= std::max(int64_t{1}, result_sizes[1]))) {
    std::swap(m1, m2);
    std::swap(m1_sizes, m2_sizes);
    std::swap(m1_strides, m2_strides);
    transpose_c = true;
    c = result.resolve_conj();
  } else {
    transpose_c = false;
    // make c FORTRAN contiguous
    c = result.resolve_conj().transpose(0, 1).contiguous().transpose_(0, 1);
  }

  const int64_t m = result_sizes[transpose_c ? 1 : 0];
  const int64_t n = result_sizes[transpose_c ? 0 : 1];
  const int64_t k = m1_sizes[transpose_c ? 0 : 1];

  // Cast m1 as matrix a
  bool transpose_a = false;
  Tensor a;
  /* Need lda >= max(1, (transpose_a ? k : m)) */
  if (m1_strides[transpose_c ? 1 : 0] == 1 &&
      m1_strides[transpose_c ? 0 : 1] >= std::max(int64_t{1}, m)) {
    transpose_a = false;
    a = m1.resolve_conj();
  } else if (m1_strides[transpose_c ? 0 : 1] == 1 &&
             m1_strides[transpose_c ? 1 : 0] >= std::max(int64_t{1}, k)) {
    transpose_a = true;
    a = m1;
  } else {
    transpose_a = !transpose_c;
    a = m1.clone(at::MemoryFormat::Contiguous);
  }

  // Cast m2 as matrix b
  bool transpose_b = false;
  Tensor b;
  /* Need ldm2_ >= max(1, (transpose_m2 == 'n' ? k : n)) */
  if (m2_strides[transpose_c ? 1 : 0] == 1 &&
      m2_strides[transpose_c ? 0 : 1] >= std::max(int64_t{1}, k)) {
    transpose_b = false;
    b = m2.resolve_conj();
  } else if (m2_strides[transpose_c ? 0 : 1] == 1 &&
             m2_strides[transpose_c ? 1 : 0] >= std::max(int64_t{1}, n)) {
    transpose_b = true;
    b = m2;
  } else {
    transpose_b = !transpose_c;
    b = m2.clone(at::MemoryFormat::Contiguous);
  }

  const int64_t lda = a.strides()[(transpose_a == transpose_c) ? 1 : 0];
  const int64_t ldb = b.strides()[(transpose_b == transpose_c) ? 1 : 0];
  const int64_t ldc = c.strides()[transpose_c ? 0 : 1];

  // Always ensure the conjugation for c is resolved since there's no way to specify c's conjugation in the gemm call
  TORCH_INTERNAL_ASSERT_DEBUG_ONLY(!c.is_conj());

  // Apply BLAS routine
  AT_DISPATCH_ALL_TYPES_AND_COMPLEX_AND2(kHalf, kBFloat16,
      result.scalar_type(), "addmm_impl_cpu_",
      [&]{
        at::native::cpublas::gemm(
            transpose_a ? a.is_conj() ? TransposeType::ConjTranspose : TransposeType::Transpose : TransposeType::NoTranspose,
            transpose_b ? b.is_conj() ? TransposeType::ConjTranspose : TransposeType::Transpose : TransposeType::NoTranspose,
            m, n, k,
            alpha.to<scalar_t>(),
            a.data_ptr<scalar_t>(), lda,
            b.data_ptr<scalar_t>(), ldb,
            beta.to<scalar_t>(),
            c.data_ptr<scalar_t>(), ldc);
      });

  if (!c.is_same(result)) {
    result.copy_(c);
  }
}

static void addbmm_impl_(
    Tensor &result, const Tensor &self, const Tensor &batch1, const Tensor &batch2, const Scalar& beta, const Scalar& alpha) {
  TORCH_CHECK(batch1.dim() == 3, "batch1 must be a 3D tensor");
  TORCH_CHECK(batch2.dim() == 3, "batch2 must be a 3D tensor");
  TORCH_CHECK(batch1.size(0) == batch2.size(0),
      "batch1 and batch2 must have same number of batches, got ",
      batch1.size(0), " and ", batch2.size(0));
  TORCH_CHECK(batch1.size(2) == batch2.size(1),
      "Incompatible matrix sizes for bmm (",
      batch1.size(1), "x", batch1.size(2), " and ",
      batch2.size(1), "x", batch2.size(2), ")");

  const int64_t dim1 = batch1.size(1);
  const int64_t dim2 = batch2.size(2);
  TORCH_CHECK(self.size(0) == dim1 && self.size(1) == dim2,
      "self tensor does not match matmul output shape");

  result.resize_as_(self);

  if (beta.to<c10::complex<double>>() != 0.0 && !self.is_same(result)) {
    result.copy_(self);
  }

  const int64_t num_batches = batch1.size(0);

  if (num_batches == 0) {
    if (beta.to<c10::complex<double>>() != 0.0) {
      result.mul_(beta);
    } else {
      result.zero_();
    }
    return;
  }

  auto adjusted_beta(beta);
  for (const auto batch : c10::irange(num_batches)) {
    result.addmm_(batch1[batch], batch2[batch], adjusted_beta, alpha);
    adjusted_beta = 1; // accumulate output once
  }
}

Tensor& addbmm_out(const Tensor& self, const Tensor& batch1, const Tensor& batch2, const Scalar& beta, const Scalar& alpha, Tensor& result) {
  auto b_self = expand_size(self, {batch1.size(1), batch2.size(2)}, "addbmm_out");
  {
    at::NoNamesGuard guard;
    addbmm_impl_(result, *b_self, batch1, batch2, beta, alpha);
  }
  auto names = at::namedinference::propagate_names_for_addmm(batch1, batch2, self);
  at::namedinference::propagate_names_if_nonempty(result, names);
  return result;
}

Tensor &addbmm_(Tensor& self, const Tensor& batch1, const Tensor& batch2, const Scalar& beta, const Scalar& alpha) {
  return native::addbmm_out(self, batch1, batch2, beta, alpha, self);
}

Tensor addbmm(const Tensor& self, const Tensor& batch1, const Tensor& batch2, const Scalar& beta, const Scalar& alpha) {
  Tensor result = at::empty({0}, self.options());
  return native::addbmm_out(self, batch1, batch2, beta, alpha, result);
}

TORCH_IMPL_FUNC(addmm_out_cpu)(const Tensor& self, const Tensor& mat1, const Tensor& mat2, const Scalar& beta, const Scalar& alpha,
    c10::optional<ScalarType> dtype_opt, const Tensor &result) {
  TORCH_CHECK(!dtype_opt.has_value(), "addmm_out_cpu: kwarg dtype is not supported for this backend.");
  auto b_self = expand_size(self, {mat1.sizes()[0], mat2.sizes()[1]}, "addmm_out");
  {
    at::NoNamesGuard guard;
    addmm_impl_cpu_(const_cast<Tensor&>(result), *b_self, mat1, mat2, beta, alpha);
  }
}

TORCH_IMPL_FUNC(mm_out_cpu)(const Tensor & self, const Tensor & mat2, const Tensor & result) {
  {
    at::NoNamesGuard guard;
    addmm_impl_cpu_(const_cast<Tensor&>(result), result, self, mat2, 0, 1);
  }
}

template <typename scalar_t, bool is_bmm>
inline void baddbmm_cpu_kernel(const Tensor& result, const Tensor& self, const Tensor& mat2, const Scalar& beta_, const Scalar& alpha_) {
  int64_t bs = result.size(0);
  int64_t is = result.size(1);
  int64_t js = result.size(2);
  int64_t ks = self.size(2);

  scalar_t alpha = alpha_.to<scalar_t>();
  scalar_t beta = beta_.to<scalar_t>();

  auto r0 = result.accessor<scalar_t, 3>();
  auto s0 = self.accessor<scalar_t, 3>();
  auto m0 = mat2.accessor<scalar_t, 3>();

  int64_t grain_size = std::min(internal::GRAIN_SIZE / (is * js * ks), (int64_t)1);
  parallel_for(0, bs, grain_size, [&](int64_t b_begin, int64_t b_end) {
      for (const auto b : c10::irange(b_begin, b_end)) {
        auto r1 = r0[b];
        auto s1 = s0[b];
        auto m1 = m0[b];
        for (const auto i : c10::irange(is)) {
          auto r2 = r1[i];
          auto s2 = s1[i];
          for (const auto j : c10::irange(js)) {
            scalar_t &r = r2[j];
            if (is_bmm) {
              r = 0;
              for (const auto k : c10::irange(ks)) {
                r += s2[k] * m1[k][j];
              }
            } else {
              r *= beta;
              for (const auto k : c10::irange(ks)) {
                r += alpha * s2[k] * m1[k][j];
              }
            }
          }
        }
      }
    });
}

void baddbmm_with_gemm_(const Tensor &result, const Tensor &mat1, const Tensor &mat2, const Scalar &beta_, const Scalar &alpha_) {
  TORCH_INTERNAL_ASSERT(result.is_contiguous());

  const auto result_sizes = result.sizes();
  const auto result_strides = result.strides();
  const auto mat1_strides = mat1.strides();
  const auto mat2_strides = mat2.strides();
  const auto mat1_sizes = mat1.sizes();
  const auto mat2_sizes = mat2.sizes();

  auto is_transposed = [](const c10::IntArrayRef& strides, const c10::IntArrayRef& sizes) {
    return strides[1] == 1 && strides[2] >= sizes[1];
  };

  // gemm expects fortran order matrices, so we swap argument order to transpose everything
  const auto transpose_a = is_transposed(mat2_strides, mat2_sizes);
  const auto transpose_b = is_transposed(mat1_strides, mat1_sizes);

  const int64_t batch_size = mat1_sizes[0];
  const int64_t m = result_sizes[2];
  const int64_t n = result_sizes[1];
  const int64_t k = mat2_sizes[1];

  const int64_t lda = mat2_strides[transpose_a ? 2 : 1];
  const int64_t ldb = mat1_strides[transpose_b ? 2 : 1];
  const int64_t ldc = result_strides[1];

  AT_DISPATCH_FLOATING_AND_COMPLEX_TYPES(result.scalar_type(), "baddbmm_with_gemm", [&] {
    using opmath_t = at::opmath_type<scalar_t>;
    const auto alpha = alpha_.to<opmath_t>();
    const auto beta = beta_.to<opmath_t>();
    at::native::cpublas::gemm_batched_with_stride(
        transpose_a ? TransposeType::Transpose : TransposeType::NoTranspose,
        transpose_b ? TransposeType::Transpose : TransposeType::NoTranspose,
        batch_size, m, n, k, alpha,
        mat2.data_ptr<scalar_t>(), lda, mat2_strides[0],
        mat1.data_ptr<scalar_t>(), ldb, mat1_strides[0],
        beta,
        result.data_ptr<scalar_t>(), ldc, result_strides[0]);
  });
}

// This tries to apply some optimizations to bmm/baddbmm:
// - When the operand size is small, computation are parallelized over the batch
//   dimension using OMP and naive matrix multiplication is applied.
// - When the operand size is larger than the threshold, if compiled with MKL, MKL's batch gemm is used.
// - Otherwise, we use a series of matrix multiplications.
// The threshold of 400 for the first has not been thoroughly benchmarked yet and may have room for further
// optimization, it likely depends on the characteristics of the CPU, MKL will be different from non-MKL etc.,
// but this seems to be a first starting point.

static inline void bmm_out_or_baddbmm_(const Tensor& self_or_result_, const Tensor& batch1, const Tensor& batch2, const Scalar& beta, const Scalar& alpha, bool is_bmm_out) {
  // is_bmm_out: true for bmm_out, false for baddbmm_
  // self_or_result is "self" for baddbmm_ and "result" for bmm_out
  Tensor& self_or_result = const_cast<Tensor&>(self_or_result_);
  CheckedFrom c = (is_bmm_out ? "bmm" : "baddbmm");

  auto checkOnCPU = [](const Tensor& t, CheckedFrom c) {
    TORCH_CHECK(
        !t.is_cuda(),
        "Expect tensor to have CPU backend, but got tensor with ",
        toString(t.options().backend()),
        " Backend (while checking arguments for ",
        c);
  };

  checkOnCPU(self_or_result, c);
  checkOnCPU(batch1, c);
  checkOnCPU(batch2, c);

  const auto batch1_sizes = batch1.sizes();
  const auto batch2_sizes = batch2.sizes();

  int64_t bs = batch1_sizes[0];
  int64_t contraction_size = batch1_sizes[2];
  int64_t res_rows = batch1_sizes[1];
  int64_t res_cols = batch2_sizes[2];

  // handle pathological cases that blas may not like
  if (self_or_result.numel() == 0) {
    return;
  } else if (contraction_size == 0) {
    if (is_bmm_out || (beta.to<c10::complex<double>>() == 0.0)) {
      self_or_result.zero_();
      return;
    } else {
      self_or_result.mul_(beta);
      return;
    }
  }

  auto batch_items_contiguous_or_transposed = [&](const Tensor& t) {
    const auto sizes = t.sizes();
    const auto strides = t.strides();
    return (strides[2] == 1 && strides[1] >= sizes[2])
            || (strides[1] == 1 && strides[2] >= sizes[1]);
  };

  if (use_mkldnn_bf16_matmul(batch1, batch2, self_or_result)){
    mkldnn_matmul(batch1, batch2, self_or_result, beta.to<float>(), alpha.to<float>());
    return;
  }

  if (contraction_size * res_rows * res_cols < 400) {
    if (is_bmm_out) {
      AT_DISPATCH_ALL_TYPES_AND_COMPLEX_AND2(kHalf, kBFloat16, batch1.scalar_type(), "bmm", [&] {
          baddbmm_cpu_kernel<scalar_t, true>(self_or_result, batch1, batch2, beta, alpha);
        });
    } else {
      AT_DISPATCH_ALL_TYPES_AND_COMPLEX_AND2(kHalf, kBFloat16, batch1.scalar_type(), "baddbmm", [&] {
          baddbmm_cpu_kernel<scalar_t, false>(self_or_result, batch1, batch2, beta, alpha);
        });
    }
  } else if (at::hasMKL() && ((
            self_or_result.scalar_type() != kHalf &&
            self_or_result.scalar_type() != kBFloat16 &&
            at::native::is_floating_point(self_or_result)) ||
            at::native::is_complex(self_or_result))
            && batch_items_contiguous_or_transposed(batch1)
            && batch_items_contiguous_or_transposed(batch2)
            && self_or_result.is_contiguous()) {
    baddbmm_with_gemm_(self_or_result, batch1, batch2, beta, alpha);
  } else { // split along batch dimension
#ifdef C10_MOBILE
    /*
     * We only do multithreading when Inference mode is enabled because various
     * thread local state is not appropriately propagated through
     * at::parallel_for. e.g. RecordFunction related state, dispatchKeySet Big
     * concern with this is that if we use at::parallel_for where state is not
     * propagated then dispatch machinery may work differently on main thread
     * vs. other threads, leading to undefined behavior.
     * Thus it is recommended to not use at::parallel_for where lambdas do
     * ops that go through dispatcher.
     * For now we circument this by InferenceMode guard in order to unlock
     * performance.
     * Longer term we probably want a separate API that explicitly calls out
     * the TLS that it propagates.
     * Also note that this is enabled for mobile only because blas
     * implementation for non-mobile build is already multithreaded.
     */
    // Benchmarking was done as follows:
    // bmm_test: operator benchmark under
    // benchmarks/operator_benchmarks/pt/bmm_test.py Ran this benchmark for
    // various matrix sizes on Samsung S8U
    const bool enable_multithreaded_bmm = c10::InferenceMode::is_enabled() &&
        bs >= 4 && res_rows >= 4 && res_cols >= 16 && contraction_size >= 16;
#else
    const bool enable_multithreaded_bmm{false};
#endif
    if (is_bmm_out) {
      if (enable_multithreaded_bmm) {
        auto bmm_out_fn = [&](uint64_t start, uint64_t end) {
          c10::InferenceMode guard;
          for (const auto b : c10::irange(start, end)) {
            auto r = self_or_result.select(0, b);
            addmm_impl_cpu_(
                r, r, batch1.select(0, b), batch2.select(0, b), 0, 1);
          }
        };
        at::parallel_for(0, bs, 1, bmm_out_fn);
      } else {
        for (const auto b : c10::irange(bs)) {
          auto r = self_or_result.select(0, b);
          addmm_impl_cpu_(r, r, batch1.select(0, b), batch2.select(0, b), 0, 1);
        }
      }
    } else {
      if (enable_multithreaded_bmm) {
        auto bmm_fn = [&](uint64_t start, uint64_t end) {
          c10::InferenceMode guard;
          for (const auto b : c10::irange(start, end)) {
            self_or_result.select(0, b).addmm_(
                batch1.select(0, b), batch2.select(0, b), beta, alpha);
          }
        };
        at::parallel_for(0, bs, 1, bmm_fn);
      } else {
        for (const auto b : c10::irange(bs)) {
          self_or_result.select(0, b).addmm_(
              batch1.select(0, b), batch2.select(0, b), beta, alpha);
        }
      }
    }
  }
  return;
}

void conjugate_mutable_input_if_needed(const Tensor& self, bool conjugate) {
  if (conjugate) {
    self.conj_physical_();
  }
}

TORCH_IMPL_FUNC(baddbmm_out_cpu)
(const Tensor & self, const Tensor & batch1, const Tensor & batch2, const Scalar& beta, const Scalar& alpha,
  c10::optional<ScalarType> dtype_opt, const Tensor& result) {
    TORCH_CHECK(!dtype_opt.has_value(), "baddbmm_out_cpu: kwarg dtype is not supported for this backend.");
    bool self_is_conj = result.is_conj();
    conjugate_mutable_input_if_needed(result, self_is_conj);
    bmm_out_or_baddbmm_(result, batch1.resolve_conj(), batch2.resolve_conj(), beta, alpha, false);
    conjugate_mutable_input_if_needed(result, self_is_conj);
  }

TORCH_IMPL_FUNC(bmm_out_cpu)
(const Tensor & batch1, const Tensor & batch2, const Tensor & result) {
    {
    NoNamesGuard guard;
    bool result_is_conj = result.is_conj();
    conjugate_mutable_input_if_needed(result, result_is_conj);
    bmm_out_or_baddbmm_(result, batch1.resolve_conj(), batch2.resolve_conj(), Scalar(0.0), Scalar(1.0), true);
    conjugate_mutable_input_if_needed(result, result_is_conj);
    }
}

Tensor& dot_out(const Tensor& self, const Tensor& other, Tensor& result) {
  auto output_device = result.device();
  auto input1_device = self.device();
  auto input2_device = other.device();
  // check if the input & output tensors are on the same device.
  TORCH_CHECK(
    (output_device == input1_device) && (input1_device == input2_device),
    "dot: Expected the output and input tensors to be on the "
    "same device, but got the output tensor on ", output_device,
    ", the 'input' tensor on ", input1_device, ", and the 'other' tensor on ", input2_device);
  at::native::resize_output(result, {});
  TORCH_CHECK(result.scalar_type() == self.scalar_type(),
           "result dtype ", result.scalar_type(), " does not match input dtype ", self.scalar_type());
  return result.fill_(self.dot(other));
}

Tensor& vdot_out(const Tensor& self, const Tensor& other, Tensor& result) {
  auto output_device = result.device();
  auto input1_device = self.device();
  auto input2_device = other.device();
  // check if the input & output tensors are on the same device.
  TORCH_CHECK(
    (output_device == input1_device) && (input1_device == input2_device),
    "vdot: Expected the output and input tensors to be on the "
    "same device, but got the output tensor on ", output_device,
    ", the 'input' tensor on ", input1_device, ", and the 'other' tensor on ", input2_device);
  at::native::resize_output(result, {});
  TORCH_CHECK(result.scalar_type() == self.scalar_type(),
           "result dtype ", result.scalar_type(), " does not match input dtype ", self.scalar_type());
  return result.fill_(self.vdot(other));
}

/*
Matrix product of two Tensors.
The behavior depends on the dimensionality of the Tensors as follows:
- If both Tensors are 1-dimensional, the dot product (scalar) is returned.
- If both arguments are 2-dimensional, the matrix-matrix product is returned.
- If the first argument is 1-dimensional and the second argument is 2-dimensional,
  a 1 is prepended to its dimension for the purpose of the matrix multiply.
  After the matrix multiply, the prepended dimension is removed.
- If the first argument is 2-dimensional and the second argument is 1-dimensional,
  the matrix-vector product is returned.
- If both arguments are at least 1-dimensional and at least one argument is
  N-dimensional (where N > 2), then a batched matrix multiply is returned.  If the first
  argument is 1-dimensional, a 1 is prepended to its dimension for the purpose of the
  batched matrix multiply and removed after.  If the second argument is 1-dimensional, a
  1 is appended to its dimension for the purpose of the batched matrix multiple and removed after.
  The non-matrix (i.e. batch) dimensions are broadcasted (and thus
  must be broadcastable).  For example, if tensor1 is a (j x 1 x n x m) Tensor
  and tensor2 is a (k x m x p) Tensor, the returned tensor will be an (j x k x n x p) Tensor.
*/
Tensor matmul(
    c10::optional<Tensor> out_opt,
    const Tensor& tensor1,
    const Tensor& tensor2) {
  NoNamesGuard guard;
  auto dim_tensor1 = tensor1.dim();
  auto dim_tensor2 = tensor2.dim();
  auto has_out = out_opt.has_value();
  Tensor out = out_opt.value_or(Tensor());

  if (dim_tensor1 == 1 && dim_tensor2 == 1) {
    return has_out ? at::native::dot_out(tensor1, tensor2, out) : tensor1.dot(tensor2);
  } else if (dim_tensor1 == 2 && dim_tensor2 == 1) {
    return has_out ? at::mv_out(out, tensor1, tensor2) : tensor1.mv(tensor2);
  } else if (dim_tensor1 == 1 && dim_tensor2 == 2) {
    return has_out ? at::mm_out(out, tensor1.unsqueeze(0), tensor2).squeeze_(0)
                   : tensor1.unsqueeze(0).mm(tensor2).squeeze_(0);
  } else if (dim_tensor1 == 2 && dim_tensor2 == 2) {
    return has_out ? at::mm_out(out, tensor1, tensor2) : tensor1.mm(tensor2);
  } else if (dim_tensor1 >= 3 && (dim_tensor2 == 1 || dim_tensor2 == 2)) {
    // optimization: use mm instead of bmm by folding tensor1's batch into
    // its leading matrix dimension.

    Tensor t2 = dim_tensor2 == 1 ? tensor2.unsqueeze(-1) : tensor2;
    auto size1 = tensor1.sizes();
    auto size2 = t2.sizes();
    std::vector<int64_t> output_size;
    output_size.insert(output_size.end(), size1.begin(), size1.end() - 1);
    if (dim_tensor2 > 1) {
      output_size.push_back(size2[dim_tensor2 - 1]);
    }

    // fold the batch into the first dimension
    // Why not tensor1.view(-1, size1[size1.size() -1])?
    // If the last dim is 0, then view(-1, 0) won't work because the -1 becomes ambiguous.
    // This can happen in e.g. [3, 5, 0] @ [0, 0].
    // So we manually compute the folding as a result.
    const auto dim1_size = c10::multiply_integers(size1.begin(), size1.end() - 1);
    auto t1 = tensor1.expect_contiguous()->view({dim1_size, size1[size1.size() - 1]});
    Tensor output = has_out ? at::_unsafe_view(at::mm_out(out, t1, t2), output_size)
                            : at::_unsafe_view(t1.mm(t2), output_size);
    return has_out ? out.set_(output) : output;
  } else if ((dim_tensor1 == 1 || dim_tensor1 == 2) && dim_tensor2 >= 3) {
    // optimization: transpose the inner dimensions of the arguments, call
    // matmul on the swapped arguments, then transpose the inner dimensions
    // of the result.
    const int64_t n = dim_tensor1 == 2 ? tensor1.size(-2) : 1;
    const int64_t m = tensor1.size(-1);
    const int64_t p = tensor2.size(-1);

    const Tensor t2_T = tensor2.transpose(-1, -2);
    const Tensor t1_T = dim_tensor1 == 2 ? tensor1.t() : tensor1.reshape({n, m}).t();
    const Tensor res_T = matmul(out_opt, t2_T, t1_T);

    if (dim_tensor1 == 2) {
      Tensor res = res_T.transpose(-1, -2).contiguous();
      return has_out ? out.set_(res) : res;
    }
    else {
      std::vector<int64_t> shape = tensor2.sizes().slice(0, dim_tensor2 - 2).vec();
      shape.push_back(p);

      Tensor res = res_T.reshape(shape).contiguous();
      return has_out ? out.set_(res) : res;
    }
  } else if ((dim_tensor1 >= 1 && dim_tensor2 >= 1) && (dim_tensor1 >= 3 || dim_tensor2 >= 3)) {
    // We are multiplying b1 x n x m1 by x2 x m2 x p (where b1 can be a list);
    // we track m1 vs m2 separately even though they must match for nicer error messages
    int64_t n = dim_tensor1 > 1 ? tensor1.size(-2) : 1;
    int64_t m1 = tensor1.size(-1);
    IntArrayRef batch_tensor1(tensor1.sizes().data(), std::max<int64_t>(dim_tensor1 - 2, 0));
    int64_t m2 = dim_tensor2 > 1 ? tensor2.size(-2) : 1;
    int64_t p = tensor2.size(-1);
    IntArrayRef batch_tensor2(tensor2.sizes().data(), std::max<int64_t>(dim_tensor2 - 2, 0));

    // expand the batch portion (i.e. cut off matrix dimensions and expand rest)
    std::vector<int64_t> expand_batch_portion = infer_size(batch_tensor1, batch_tensor2);

    std::vector<int64_t> tensor1_expand_size(expand_batch_portion);
    tensor1_expand_size.insert(tensor1_expand_size.end(), {n, m1});

    std::vector<int64_t> tensor2_expand_size(expand_batch_portion);
    tensor2_expand_size.insert(tensor2_expand_size.end(), {m2, p});

    const int64_t expand_batch_product =
        c10::multiply_integers(expand_batch_portion);

    std::vector<int64_t> tensor1_bmm_view({expand_batch_product});
    tensor1_bmm_view.insert(tensor1_bmm_view.end(), {n, m1});

    std::vector<int64_t> tensor2_bmm_view({expand_batch_product});
    tensor2_bmm_view.insert(tensor2_bmm_view.end(), {m2, p});

    // flatten expanded batches
    Tensor tensor1_expanded = tensor1.expand(tensor1_expand_size).reshape(tensor1_bmm_view);
    Tensor tensor2_expanded = tensor2.expand(tensor2_expand_size).reshape(tensor2_bmm_view);

    // reshape batches back into result
    std::vector<int64_t> output_shape(expand_batch_portion);
    if (dim_tensor1 > 1) {
      output_shape.push_back(n);
    }
    if (dim_tensor2 > 1) {
      output_shape.push_back(p);
    }

    Tensor output = has_out ? at::_unsafe_view(at::bmm_out(out, tensor1_expanded, tensor2_expanded), output_shape)
                            : at::_unsafe_view(tensor1_expanded.bmm(tensor2_expanded), output_shape);

    return has_out ? out.set_(output) : output;
  }

 AT_ERROR("both arguments to matmul need to be at least 1D, but they are ",
          dim_tensor1, "D and ", dim_tensor2, "D");
}

Tensor matmul(const Tensor & tensor1, const Tensor & tensor2) {
  auto maybe_outnames = namedinference::compute_matmul_outnames(tensor1, tensor2);
  auto result = at::native::matmul(c10::nullopt, tensor1, tensor2);
  namedinference::propagate_names_if_nonempty(result, maybe_outnames);
  return result;
}

Tensor& matmul_out(const Tensor & tensor1, const Tensor & tensor2, Tensor &result) {
  auto maybe_outnames = namedinference::compute_matmul_outnames(tensor1, tensor2);
  at::native::matmul(c10::optional<Tensor>(result), tensor1, tensor2);
  namedinference::propagate_names_if_nonempty(result, maybe_outnames);
  return result;
}

// torch.linalg.matmul, alias for torch.matmul
Tensor linalg_matmul(const Tensor & tensor1, const Tensor & tensor2) {
  return at::native::matmul(tensor1, tensor2);
}

Tensor& linalg_matmul_out(const Tensor & tensor1, const Tensor & tensor2, Tensor &result) {
  return at::native::matmul_out(tensor1, tensor2, result);
}

// torch.linalg.diagonal, alias for torch.diagonal with dim1=-2, dim2=-1 as defaults
Tensor linalg_diagonal(const Tensor& A, int64_t offset, int64_t dim1, int64_t dim2) {
  return A.diagonal(offset, dim1, dim2);
}

// helper methods for matrix_exp
namespace {

template <typename scalar_t, int ROW, int COL>
using array2d = std::array<std::array<scalar_t, COL>, ROW>;

// we consider 6 Taylor expansions of degree
// 1, 2, 4, 8, 12, 18
constexpr int total_n_degs = 6;

Tensor operator_1_norm(const Tensor& tensor) {
  return std::get<0>(tensor.abs().sum(-2).max(-1));
}

// Allocates a buffers of uninitialized or zero values
// of shape [n_copies, a.size()]
Tensor _allocate_buffer(const Tensor& a, int n_copies, bool is_zero = false) {
  auto res = at::empty(
    {n_copies, a.size(0), a.size(1), a.size(2)},
    a.options().memory_format(at::MemoryFormat::Contiguous)
  );

  if (is_zero) {
    res.zero_();
  }

  return res;
}

// Makes `buffer` to store `num_matrices` number of matrices needed for
// compute the matrix exponentials of different orders, i.e.
// first `num_matrices` matrices from the list l := {I, A, A^2, A^3, A^6}
// in a contiguous block of memory such that
// buffer[0, ...] = l[0], // I
// buffer[1, ...] = l[1], // A
// ...
// buffer[num_matrices - 1, ...] = l[num_matries - 1]
void _fill_matrix_powers(Tensor& buffer, const Tensor& a, int num_matrices) {
  auto a_sizes_minus_last = a.sizes().vec();
  a_sizes_minus_last.pop_back();
  // fill I
  buffer.select(0, 0).copy_(
    at::diag_embed(
      at::ones({1}, buffer.options())
        .expand(a_sizes_minus_last)
    )
  );

  // fill a
  buffer.select(0, 1).copy_(a);

  // fill a^2
  if (2 <= num_matrices - 1) {
    at::native::matmul(
      buffer.select(0, 2), // out for a^2
      buffer.select(0, 1),
      buffer.select(0, 1)
    );
  }

  // fill a^3
  if (3 <= num_matrices - 1) {
    at::native::matmul(
      buffer.select(0, 3), // out for a^3
      buffer.select(0, 1),
      buffer.select(0, 2)
    );
  }

  // fill a^6
  if (4 <= num_matrices - 1) {
    at::native::matmul(
      buffer.select(0, 4),
      buffer.select(0, 3),
      buffer.select(0, 3)
    );
  }
}

inline Tensor _move_memory_if_cuda_input(
  const Tensor& mem,
  const Tensor& in
) {
  return (in.device().type() == at::kCUDA)
    ? mem.to(at::device_of(in).value())
    : mem;
}

// convert a 1D blob to a 2D Tensor of size [1, blob.size()]
// such that blob.device() == in.device())
// designed to be used with _compute_linear_combination
template <typename scalar_t>
inline Tensor _blob_to_Tensor(
  std::initializer_list<scalar_t> blob,
  const Tensor& in
) {
  // we convert to void* expecitly because begin() returns
  // a pointer to a constant.
  // Blob is assumed to be a 1D array, that is why
  // we also insert a fake dimension so that the result could directly
  // be used in _compute_linear_combination
  auto tensor = at::from_blob((void*)blob.begin(), blob.size(),
    c10::toValueType(in.scalar_type())).unsqueeze(0);
  return _move_memory_if_cuda_input(tensor, in);
}

// I + A
Tensor compute_T1(const Tensor& A) {
  // 2 for {I, A}
  auto As = _allocate_buffer(A, 2);
  _fill_matrix_powers(As, A, 2);
  return As.sum(0);
}

// I + A + A^2 / 2
Tensor compute_T2(const Tensor& A) {
  auto As = _allocate_buffer(A, 3);
  // 3 for {I, A, A^2}
  _fill_matrix_powers(As, A, 3);
  As.select(0, 2).div_(2.0);
  return As.sum(0);
}

// I + A + A^2 * (I / 2 + A / 6 + A^2 / 24)
template <typename scalar_t>
Tensor compute_T4(const Tensor& A) {
  auto As = _allocate_buffer(A, 4);
  // 3 for {I, A, A^2}
  _fill_matrix_powers(As, A, 3);

  at::native::matmul(
    // output for A^2 * (I / 2 + A / 6 + A^2 / 24)
    As.select(0, 3),
    // contains A^2
    As.select(0, 2),
    // computes (I / 2 + A / 6 + A^2 / 24)
    at::native::_compute_linear_combination(
      As.narrow(0, 0, 3),
      _blob_to_Tensor<scalar_t>({1 / 2.0, 1 / 6.0, 1 / 24.0}, A)
    )
  );

  // I + A + A^2 * (I / 2 + A / 6 + A^2 / 24)
  return at::native::_compute_linear_combination(
    As, _blob_to_Tensor<scalar_t>({1.0, 1.0, 0.0, 1.0}, A)
  );
}

template <typename scalar_t>
Tensor compute_T8(const Tensor& A) {
  constexpr scalar_t sqrt_177 = 0.1330413469565007072504e+2;
  constexpr scalar_t x3 = 2. / 3.;
  constexpr scalar_t x1 = x3 * ((1. + sqrt_177) / 88.);
  constexpr scalar_t x2 = x3 * ((1. + sqrt_177) / 352.);
  constexpr scalar_t x4 = (-271. + 29. * sqrt_177) / (315. * x3);
  constexpr scalar_t x5 = (-11. + 11. * sqrt_177) / (1260. * x3);
  constexpr scalar_t x6 = (-99. + 11. * sqrt_177) / (5040. * x3);
  constexpr scalar_t x7 = (89. - sqrt_177) / (5040. * x3);
  constexpr scalar_t y2 = (857. - 58. * sqrt_177) / 630.;

  auto As = _allocate_buffer(A, 5);
  // 3 for {I, A, A^2}
  _fill_matrix_powers(As, A, 3);

  // A4 =  A2 * (x1 * A + x2 * A2)
  at::native::matmul(
    // output for A4
    As.select(0, 3),
    // As.select(0, 2) = A^2
    As.select(0, 2),
    at::native::_compute_linear_combination(
      // extract {A, A^2} from As
      As.narrow(0, 1, 2),
      _blob_to_Tensor<scalar_t>({x1, x2}, A)
    )
  );

  // A8 = (x3 * A2 + A4) * (x4 * I + x5 * A + x6 * A2 + x7 * A4)
  at::native::matmul(
    // output for A8
    As.select(0, 4),
    // x3 * A2 + A4
    at::native::_compute_linear_combination(
      As.narrow(0, 2, 2),
      _blob_to_Tensor<scalar_t>({x3, 1.0}, A)
    ),
    at::native::_compute_linear_combination(
      As.narrow(0, 0, 4),
      _blob_to_Tensor<scalar_t>({x4, x5, x6, x7}, A)
    )
  );

  // return I + A + y2 * A2 + A8;
  return at::native::_compute_linear_combination(
    As,
    _blob_to_Tensor<scalar_t>({1.0, 1.0, y2, 0.0, 1.0}, A)
  );
}

template <typename scalar_t>
Tensor compute_T12(const Tensor& A) {
  constexpr int num_prods = 4;
  array2d<scalar_t, num_prods, num_prods> b = {{
    {
      9.0198e-16,
      0.46932117595418237389,
      -0.20099424927047284052,
      -0.04623946134063071740
    },
    {
      5.31597895759871264183,
      1.19926790417132231573,
      0.01179296240992997031,
      0.01108844528519167989
    },
    {
      0.18188869982170434744,
      0.05502798439925399070,
      0.09351590770535414968,
      0.00610700528898058230
    },
    {
      -2.0861320e-13,
      -0.13181061013830184015,
      -0.02027855540589259079,
      -0.00675951846863086359
    }
  }};

  // gather coefficients `b` from above into a tensor,
  // and move them to device `device_of(A)`
  auto bs = at::from_blob(
    reinterpret_cast<void*>(&b),
    {num_prods, num_prods},
    {num_prods, 1},
    c10::toValueType(A.scalar_type())
  );
  bs = _move_memory_if_cuda_input(bs, A);

  auto As = _allocate_buffer(A, num_prods);
  _fill_matrix_powers(As, A, num_prods);

  auto Bs = at::native::_compute_linear_combination(As, bs);

  // compute A6
  Bs.select(0, 2).add_(at::native::matmul(
    // tmp buffer for this matrix product
    As.select(0, 0),
    Bs.select(0, 3),
    Bs.select(0, 3)
  ));

  return Bs.select(0,0).add_(at::native::matmul(
    // tmp buffer for this matrix product
    As.select(0, 0),
    Bs.select(0, 1).add_(Bs.select(0, 2)),
    Bs.select(0, 2)
  ));
}

template <typename scalar_t>
Tensor compute_T18(const Tensor& A) {
  constexpr int num_prods = 5;
  array2d<scalar_t, num_prods, num_prods> b = {{
    {
      0.,
      -1.00365581030144618291e-01,
      -8.02924648241156932449e-03,
      -8.92138498045729985177e-04,
      0.
    },
    {
      0.,
      3.97849749499645077844e-01,
      1.36783778460411720168e+00,
      4.98289622525382669416e-01,
      -6.37898194594723280150e-04
    },
    {
      -1.09676396052962061844e+01,
      1.68015813878906206114e+00,
      5.71779846478865511061e-02,
      -6.98210122488052056106e-03,
      3.34975017086070470649e-05
    },
    {
      -9.04316832390810593223e-02,
      -6.76404519071381882256e-02,
      6.75961301770459654925e-02,
      2.95552570429315521194e-02,
      -1.39180257516060693404e-05
    },
    {
      0.,
      0.,
      -9.23364619367118555360e-02,
      -1.69364939002081722752e-02,
      -1.40086798182036094347e-05
    }
  }};

  // gather coefficients `b` from above into a tensor,
  // and move them to device `device_of(A)`
  auto bs = at::from_blob(
    reinterpret_cast<void*>(&b),
    {num_prods, num_prods},
    {num_prods, 1},
    c10::toValueType(A.scalar_type())
  );
  bs = _move_memory_if_cuda_input(bs, A);

  auto As = _allocate_buffer(A, num_prods);
  _fill_matrix_powers(As, A, num_prods);

  auto Bs = at::native::_compute_linear_combination(As, bs);

  // compute A9
  Bs.select(0, 3).add_(at::native::matmul(
    // tmp buffer for this matrix product
    As.select(0, 0),
    Bs.select(0, 0),
    Bs.select(0, 4))
  );

  return Bs.select(0, 1).add_(at::native::matmul(
    // tmp buffer for this matrix product
    As.select(0, 0),
    Bs.select(0, 2).add_(Bs.select(0, 3)),
    Bs.select(0, 3)
  ));
}

template <typename scalar_t>
void compute_T18_scale_square(
  Tensor& mexp_out,
  const Tensor& a,
  const Tensor& norm,
  scalar_t theta
) {
  // Scale
  const auto s = at::max(
    at::zeros_like(norm),
    at::ceil(at::log2(norm / theta))
  ).unsqueeze(-1).unsqueeze(-1).to(at::kLong);
  const auto pow2s = at::pow(2, s);
  const auto a_scaled = a / pow2s;

  // Square
  auto mexp_scaled = at::native::compute_T18<scalar_t>(a_scaled);
  auto s_cpu = (s.device().type() == at::kCPU)
    ? s : s.to(at::kCPU);
  for (const auto i : c10::irange(mexp_scaled.size(0))) {
    auto s_val = s_cpu.select(0, i).template item<int64_t>();
    auto mexp = mexp_scaled.select(0, i);
    for (const auto p : c10::irange(s_val)) {
      (void)p; //Suppress unused variable warning
      mexp = at::matmul(mexp, mexp);
    }
    mexp_out.select(0, i).copy_(mexp);
  }
}

template <typename scalar_t>
Tensor mexp_impl(
  const Tensor& a,
  std::array<scalar_t, total_n_degs> thetas,
  bool compute_highest_degree_approx = false
) {
  auto res = at::empty_like(a);
  const auto norm = operator_1_norm(a);
  // `norm_cpu` is used to decide which Tensors require which approximation
  // based on their norm. This decision takes place on CPU.
  // It requires moving data back and forth between devices when `a` is on CUDA,
  // but at the cost of only one sigle CPU-CUDA synchronization (instead of 6),
  // and better performance overall (benchmarked).
  const auto norm_cpu = (a.device().type() == at::kCUDA)
    ? norm.to(at::kCPU) : norm;

  if (!compute_highest_degree_approx) {
    constexpr std::array<
      Tensor(*)(const Tensor&),
      total_n_degs - 1>
    compute_Ts = {
      compute_T1, compute_T2, compute_T4<scalar_t>,
      compute_T8<scalar_t>, compute_T12<scalar_t>
    };

    for (int i = 0; i < total_n_degs - 1; ++i) {
      auto norm_lower_bound = (i == 0) ? static_cast<scalar_t>(-1) : thetas[i - 1];
      auto norm_upper_bound = thetas[i];
      // nonzero returns a 2D tensor, hence squeeze(-1) to make it 1D
      auto idx_curr_norm_interval = (
        (norm_lower_bound < norm_cpu) * (norm_cpu <= norm_upper_bound)
      ).nonzero().squeeze(-1);

      if (idx_curr_norm_interval.numel()) {
        auto idx_to_device = _move_memory_if_cuda_input(
          idx_curr_norm_interval, a
        );
        auto sub_a = at::index_select(a, 0, idx_to_device);
        res.index_put_({idx_to_device}, compute_Ts[i](sub_a));
      }
    }

    // nonzero returns a 2D tensor, hence squeeze(-1) to make it 1D
    auto idx_large_norm = (norm_cpu >= thetas[total_n_degs - 2])
      .nonzero().squeeze(-1);

    if (idx_large_norm.numel()) {
      auto idx_to_device = _move_memory_if_cuda_input(
        idx_large_norm, a
      );
      auto a_large_norm = at::index_select(a, 0, idx_to_device);
      auto large_norm_subset = at::index_select(norm, 0, idx_to_device);
      auto mexp_out = at::empty_like(a_large_norm);

      compute_T18_scale_square(
        mexp_out,
        a_large_norm,
        large_norm_subset,
        thetas[total_n_degs - 1]
      );
      res.index_put_({idx_large_norm}, mexp_out);
    }

    return res;
  }

  compute_T18_scale_square(
    res, a, norm,
    thetas[total_n_degs - 1]
  );

  return res;
}

// matrix exponential
Tensor mexp(const Tensor& a, bool compute_highest_degree_approx = false) {
  // squash batch dimensions to one dimension for simplicity
  const auto a_3d = a.view({-1, a.size(-2), a.size(-1)});

  if (a.scalar_type() == at::ScalarType::Float
      || a.scalar_type() == at::ScalarType::ComplexFloat) {
    constexpr std::array<float, total_n_degs> thetas_float = {
      1.192092800768788e-07, // deg 1
      5.978858893805233e-04, // deg 2
      5.116619363445086e-02, // deg 4
      5.800524627688768e-01, // deg 8
      1.461661507209034e+00, // deg 12
      3.010066362817634e+00  // deg 18
    };

    return mexp_impl<float>(a_3d, thetas_float, compute_highest_degree_approx)
      .view(a.sizes());
  }
  else { // if Double or ComplexDouble
    constexpr std::array<double, total_n_degs> thetas_double = {
      2.220446049250313e-16, // deg 1
      2.580956802971767e-08, // deg 2
      3.397168839976962e-04, // deg 4
      4.991228871115323e-02, // deg 8
      2.996158913811580e-01, // deg 12
      1.090863719290036e+00  // deg 18
    };

    return mexp_impl<double>(a_3d, thetas_double, compute_highest_degree_approx)
      .view(a.sizes());
  }
}

// TODO This should be deprecated in favor of linalg_matrix_exp_differential
//      in FunctionsManual.cpp
template <typename func_t>
Tensor backward_analytic_function_of_a_matrix(
    const Tensor& self, const Tensor& grad,
    const func_t& function_of_a_matrix
  ) {
  auto self_transposed = self.mH();
  auto self_transposed_sizes = self_transposed.sizes().vec();
  self_transposed_sizes[self.dim() - 2] <<= 1;
  self_transposed_sizes[self.dim() - 1] <<= 1;

  auto n = self_transposed.size(-1);
  auto meta_grad = at::zeros(self_transposed_sizes, grad.options());
  meta_grad.narrow(-2, 0, n).narrow(-1, 0, n).copy_(self_transposed);
  meta_grad.narrow(-2, n, n).narrow(-1, n, n).copy_(self_transposed);
  meta_grad.narrow(-2, 0, n).narrow(-1, n, n).copy_(grad);

  auto grad_input = function_of_a_matrix(meta_grad)
    .narrow(-2, 0, n).narrow(-1, n, n);
  return grad_input;
}
} // end anon namespace

// Computes the matrix exponential for a given batch of squared matrices.
// The implementaion is based on:
//
// Bader, P.; Blanes, S.; Casas, F.
// Computing the Matrix Exponential with an Optimized Taylor Polynomial Approximation.
// Mathematics 2019, 7, 1174.
//
Tensor linalg_matrix_exp(const Tensor& a) {
  squareCheckInputs(a, "linalg.matrix_exp");
  checkFloatingOrComplex(a, "matrix_exp");

  NoTF32Guard disable_tf32;

  // Trivial cases
  const auto n = a.size(-1);
  if (n == 0) {
    return a.clone();
  } else if (n == 1) {
    return a.exp();
  } else {
    return at::native::mexp(a);
  }
}

// Alias
Tensor matrix_exp(const Tensor& a) {
  return at::linalg_matrix_exp(a);
}

// TODO This should be deprecated in favor of linalg_matrix_exp_differential
//      in FunctionsManual.cpp
Tensor matrix_exp_backward(const Tensor& self, const Tensor& grad) {
  NoTF32Guard disable_tf32;
  return backward_analytic_function_of_a_matrix(
    self, grad,
    [](const Tensor& a) {
      return a.matrix_exp();
    }
  );
}

Tensor frobenius_norm(const Tensor& self) {
  return at::norm(self);
}

Tensor frobenius_norm(const Tensor& self, IntArrayRef dim, bool keepdim) {
  // NOTE: As frobenius_norm_out is currently implemented, it will always produce a
  //    strided tensor result, even if the input is sparse.
  auto options = self.options().layout(c10::Layout::Strided).dtype(toValueType(self.scalar_type()));
  Tensor result = at::empty({0}, options);
  return at::native::frobenius_norm_out(self, dim, keepdim, result);
}

Tensor &frobenius_norm_out(const Tensor& self,
    IntArrayRef dim,
    bool keepdim,
    Tensor& result) {
  TORCH_CHECK(
      dim.size() <= 2,
      "Expected at most 2 dimensions, but got ",
      dim.size(),
      " dimensions instead.");
  Tensor result_;
  if (dim.size() == 1 || dim.size() == 0) {
    result_ = at::norm(self, 2, dim, keepdim);
  } else {
    auto dim_ = dim.vec();
    maybe_wrap_dims(dim_, self.dim());
    TORCH_CHECK(dim_[0] != dim_[1], "Expected dims to be different, got ", dim, " instead");
    if (self.is_complex()){
      result_ = at::sqrt(at::sum(at::real(self.conj() * self), dim_, keepdim));
    } else {
      result_ = at::sqrt(at::sum((self * self), dim_, keepdim));
    }
  }
  // NOTE: It would be better to avoid resize and copy by using norm_out and sqrt_out above.
  //    However, norm_out and sqrt_out do not support automatic differentiation.
  //    More details here: https://github.com/pytorch/pytorch/pull/44095#discussion_r486673947
  at::native::resize_output(result, result_.sizes());
  result.copy_(result_);
  return result;
}

Tensor nuclear_norm(const Tensor& self, bool keepdim) {
  TORCH_CHECK(
      self.dim() == 2,
      "Expected a tensor with 2 dimensions, but got a tensor with ",
      self.dim(), " dimension", self.dim()==1 ? "" : "s", " instead.");
  return at::native::nuclear_norm(self, IntArrayRef({0, 1}), keepdim);
}

Tensor &nuclear_norm_out(const Tensor& self, bool keepdim, Tensor& result) {
  TORCH_CHECK(
      self.dim() == 2,
      "Expected a tensor with 2 dimensions, but got a tensor with ",
      self.dim(), " dimension", self.dim()==1 ? "" : "s", " instead.");
  return at::native::nuclear_norm_out(self, IntArrayRef({0, 1}), keepdim, result);
}

Tensor nuclear_norm(const Tensor& self, IntArrayRef dim, bool keepdim) {
  Tensor result = at::empty({0}, self.options().dtype(toValueType(self.scalar_type())));
  return at::native::nuclear_norm_out(self, dim, keepdim, result);
}

Tensor& nuclear_norm_out(const Tensor& self, IntArrayRef dim, bool keepdim, Tensor& result) {
  TORCH_CHECK(dim.size() == 2, "nuclear norm requires a 'dim' argument of size 2");
  auto dim_ = dim.vec();
  maybe_wrap_dims(dim_, self.dim());

  auto permutation = create_dim_backshift_permutation(dim_[0], dim_[1], self.dim());
  Tensor p = self.permute(permutation);
  Tensor result_ = at::sum(at::linalg_svdvals(p), -1, keepdim);
  if (keepdim) {
    result_.unsqueeze_(-1);
    auto permutation_reverse = create_reverse_permutation(permutation);
    result_ = result_.permute(permutation_reverse);
  }
  at::native::resize_output(result, result_.sizes());
  result.copy_(result_);
  return result;
}

// Creates a vector of length ndim with values equal to its indices
// (e.g. [0, 1, 2, ..., ndim-1])
static std::vector<int64_t> make_dim_list(int64_t ndim) {
  std::vector<int64_t> dim_list(ndim);
  for (const auto ind : c10::irange(ndim)) {
    dim_list[ind] = ind;
  }
  return dim_list;
}

// Checks for valid arguments to linalg_norm when type(ord) == str
static void check_str_ord_valid(const c10::string_view str_ord, optional<IntArrayRef> opt_dim, int64_t ndim) {
  TORCH_CHECK((str_ord == "nuc") || (str_ord == "fro"), "Invalid norm order: ", str_ord);
  bool dims_valid = (ndim == 2 && !opt_dim.has_value()) || (opt_dim.has_value() && opt_dim.value().size() == 2);
  TORCH_CHECK(dims_valid, "order \"", str_ord,
    "\" can only be used if either len(dim) == 2 or (self.dim() == 2 and dim is None)");
}

// Performs second dimension reduction for matrix norms
static Tensor _norm_min_max(Tensor& self, double ord, int64_t dim, bool keepdim) {
  if (ord > 0) {
    return self.amax(dim, keepdim);
  } else {
    return self.amin(dim, keepdim);
  }
}

// Performs matrix norm
static Tensor& _linalg_norm_matrix_out(Tensor& result, const Tensor &self, const optional<Scalar>& opt_ord,
                               IntArrayRef dim, bool keepdim, optional<ScalarType> opt_dtype) {
  Tensor result_;
  auto ord = opt_ord.value_or(2.0).toDouble();
  TORCH_CHECK(self.layout() == Layout::Strided,
              "matrix norm only supports strided layout, got: ", self.layout());

  TORCH_CHECK(dim.size() == 2, "_linalg_norm_matrix: 'dim' must either specify 2 dimensions. ",
    "Got 'dim' specifying ", dim.size(), " dims");
  auto dim_ = dim.vec();
  maybe_wrap_dims(dim_, self.dim());
  TORCH_CHECK(dim_[0] != dim_[1],
    "Expected dims to be different, got (", dim[0], ", ", dim[1], ") instead");

  ScalarType scalarType = opt_dtype.has_value() ? opt_dtype.value() : self.scalar_type();
  TORCH_CHECK(
      at::isFloatingType(scalarType) || at::isComplexType(scalarType),
      "Can only calculate the mean of floating and complex types. Got ",
      toString(scalarType), " instead.");

  Tensor self_;
  if (opt_dtype.has_value()) {
    self_ = self.to(scalarType);
  } else {
    self_ = self;
  }

  if (std::abs(ord) == 2) {
    // Need to shift the reduction dims to the back, because at::linalg_svdvals will only operate on
    // the last 2 dimensions
    auto permutation = create_dim_backshift_permutation(dim_[0], dim_[1], self.dim());
    auto permutation_reverse = create_reverse_permutation(permutation);

    result_ = at::linalg_svdvals(self_.permute(permutation));
    result_ = _norm_min_max(result_, ord, result_.dim() - 1, keepdim);

    if (keepdim) {
      result_ = result_.unsqueeze(-1).permute(permutation_reverse);
    }
  } else {
    // abs(p) == infinity and abs(p) == 1 will perform identical reductions, except
    // that the order of the two dims is swapped. So we can swap the dims if
    // abs(p) == infinity to simplify the rest of the operation's logic.
    if (std::abs(ord) == INFINITY) {
      std::swap(dim_[0], dim_[1]);
    }
    // If the dim of the second reduction is greater than that of the first reduction
    // and we are not keeping the dims, then the fact that the output of the first
    // reduction will have one fewer dimension means that the second reduction dim
    // will be off by one, so we need to correct that.
    if ((dim_[1] > dim_[0]) && !keepdim) {
      dim_[1]--;
    }
    if (std::abs(ord) == 1 || std::abs(ord) == INFINITY) {
      result_ = self_.abs().sum(dim_[0], keepdim);
      result_ = _norm_min_max(result_, ord, dim_[1], keepdim);
    } else {
      TORCH_CHECK(false, "Order ", ord, " not supported for matrix norm");
    }
  }
  at::native::resize_output(result, result_.sizes());
  result.copy_(result_);
  return result;
}

static Tensor& linalg_norm_out_impl(Tensor& result, const Tensor& self, const optional<Scalar>& opt_num_ord, optional<c10::string_view> opt_str_ord, optional<IntArrayRef> opt_dim, bool keepdim, optional<ScalarType> opt_dtype) {
  // Callers must give the ord argument as either a number, a string, or neither.
  // Since the user-facing API has no direct control over how this function is called, this is an internal assert.
  TORCH_INTERNAL_ASSERT(!(opt_num_ord.has_value() && opt_str_ord.has_value()));
  if (opt_dtype.has_value()) {
    auto dtype = opt_dtype.value();
    TORCH_CHECK(dtype == result.scalar_type(), "provided dtype must match dtype of result, but got",
      "dtype = ", dtype, ", out.dtype = ", result.scalar_type());
  }
  int64_t ndim = self.dim();
  if (opt_str_ord.has_value()) {
    // 'ord' is string
    auto str_ord = opt_str_ord.value();
    check_str_ord_valid(str_ord, opt_dim, ndim);
    Tensor self_ = opt_dtype.has_value() ? self.to(opt_dtype.value()) : self;
    if (str_ord == "fro") {
      at::frobenius_norm_out(result, self_, opt_dim.value_or(IntArrayRef({0, 1})), keepdim);
    } else if (str_ord == "nuc") {
      if (opt_dim.has_value()) {
        at::nuclear_norm_out(result, self_, opt_dim.value(), keepdim);
      } else {
        at::nuclear_norm_out(result, self_, keepdim);
      }
    }
  } else {
    // 'ord' is int or None
    std::vector<int64_t> dim_ = opt_dim.has_value() ? opt_dim.value().vec() : make_dim_list(ndim);
    if (!opt_num_ord.has_value() || dim_.size() == 1) {
      Tensor result_ = at::linalg_vector_norm(
          self, opt_num_ord.value_or(2), opt_dim, keepdim, opt_dtype);
      // TODO: Resize and copy should be avoided with
      //       https://github.com/pytorch/pytorch/issues/52712
      at::native::resize_output(result, result_.sizes());
      result.copy_(result_);
    } else if (dim_.size() == 2) {
      _linalg_norm_matrix_out(result, self, opt_num_ord.value(), dim_, keepdim, opt_dtype);
    } else {
      TORCH_CHECK(false, "'dim' must specify 1 or 2 dimensions when order is numerical and input is "
        "not 1-D or 2-D");
    }
  }
  return result;
}

static Tensor& linalg_vector_norm_impl(const Tensor& self, const Scalar& scalar_ord, optional<IntArrayRef> opt_dim, bool keepdim, optional<ScalarType> opt_dtype, Tensor& result) {
  // Casting a large integer to a double will introduce some error, but for
  // practical purposes, it won't matter since a large order will usually
  // give an infinite result
  auto ord = scalar_ord.toDouble();

  TORCH_CHECK(self.device().type() == DeviceType::CPU || self.device().type() == DeviceType::CUDA,
              "linalg.vector_norm only supports CPU and CUDA device types, but got: ",
              self.device().type());
  TORCH_CHECK(self.layout() == Layout::Strided,
              "linalg.vector_norm only supports strided layout, but got: ", self.layout());

  if (opt_dtype.has_value() && isComplexType(self.scalar_type())) {
    TORCH_CHECK(isComplexType(opt_dtype.value()),
      "linalg.vector_norm expected complex 'dtype', since input is complex, ",
      "but got ", opt_dtype.value());
  }

  checkFloatingOrComplex(self, "linalg.vector_norm");
  ScalarType in_dtype = opt_dtype.value_or(self.scalar_type());

  IntArrayRef dim = opt_dim.value_or(IntArrayRef{});

  if (self.numel() == 0) {
    // TODO: The question about how to handle negative orders when the input
    // is empty has not been settled yet. For now, we raise an error. Issue:
    // https://github.com/pytorch/pytorch/issues/52783
    TORCH_CHECK(ord >= 0,
      "linalg.vector_norm of negative order cannot be performed on an empty tensor");

    // For NumPy compatibility, we can only perform order infinity reduction
    // (max/min) on a tensor with zero elements if the dimensions to reduce are
    // nonzero. Otherwise, throw an error.
    if (ord == INFINITY) {
      bool has_identity = true;

      if (dim.size() == 0) {
        has_identity = false;
      } else {
        for (int64_t dim_num : dim) {
          if (self.size(dim_num) == 0) {
            has_identity = false;
            break;
          }
        }
      }
      TORCH_CHECK(has_identity,
        "linalg.vector_norm cannot compute the infinity norm on an empty ",
        "dimension because the operation does not have an identity");
    }
  }
  Tensor self_;
  if (self.device().type() == c10::kCPU && isComplexType(self.scalar_type()) && std::abs(ord) == INFINITY) {
    // TODO: This at::abs() call is used so that the at::abs() call in the
    // backward function produces an identical result for complex inputs.
    // However, it would be ideal if we could incorporate this into
    // linalg_vector_norm_stub. See issue:
    // https://github.com/pytorch/pytorch/issues/52648
    self_ = self.to(in_dtype).abs();
    in_dtype = toValueType(in_dtype);
  } else {
    self_ = self;
  }
  ScalarType out_dtype = opt_dtype.value_or(toValueType(self.scalar_type()));
  TORCH_CHECK(!result.defined() || out_dtype == result.scalar_type(),
    "linalg.vector_norm expected out tensor dtype ", out_dtype,
    " but got: ", result.scalar_type());
  // omit in_dtype in the following call, to avoid make_reduction explicitly casting input to out_dtype
  auto iter = isComplexType(self.scalar_type()) ?
      make_reduction("vector_norm", result, self_, dim, keepdim, in_dtype, out_dtype) :
      make_reduction("vector_norm", result, self_, dim, keepdim, out_dtype);

  linalg_vector_norm_stub(iter.device_type(), iter, ord);
  return result;
}

Tensor linalg_vector_norm(const Tensor& self, const Scalar& ord, optional<IntArrayRef> opt_dim, bool keepdim, optional<ScalarType> opt_dtype) {
  ScalarType out_dtype = opt_dtype.value_or(toValueType(self.scalar_type()));
  Tensor result = create_reduction_result(self, opt_dim.value_or(IntArrayRef{}), keepdim, out_dtype);
  return at::native::linalg_vector_norm_impl(self, ord, opt_dim, keepdim, opt_dtype, result);
}

Tensor& linalg_vector_norm_out(const Tensor& self, const Scalar& ord, optional<IntArrayRef> opt_dim, bool keepdim, optional<ScalarType> opt_dtype, Tensor& result) {
  return at::native::linalg_vector_norm_impl(self, ord, opt_dim, keepdim, opt_dtype, result);
}

namespace {

// Only performs checks not performed by linalg.norm
void check_linalg_matrix_norm_args(
    const Tensor& self,
    IntArrayRef dim,
    optional<ScalarType> dtype) {
  TORCH_CHECK(
      self.ndimension() >= 2,
      "linalg.matrix_norm(): input tensor must be a matrix or batch of matrices");
  ScalarType in_dtype = dtype.value_or(self.scalar_type());
  TORCH_CHECK(
      in_dtype == kFloat || in_dtype == kDouble || in_dtype == kComplexFloat ||
          in_dtype == kComplexDouble,
      "linalg.matrix_norm(): only supports the float, double, cfloat and cdouble dtypes, but got: ",
      toString(in_dtype));
  TORCH_CHECK(
      dim.size() == 2, "linalg.matrix_norm(): dim must be a 2-tuple of ints");
}

} // namespace

Tensor linalg_matrix_norm(
    const Tensor& self,
    const Scalar& ord,
    IntArrayRef dim,
    bool keepdim,
    optional<ScalarType> dtype) {
  check_linalg_matrix_norm_args(self, dim, dtype);
  return at::native::linalg_norm(self, ord, dim, keepdim, dtype);
}

Tensor& linalg_matrix_norm_out(
    const Tensor& self,
    const Scalar& ord,
    IntArrayRef dim,
    bool keepdim,
    optional<ScalarType> dtype,
    Tensor& result) {
  check_linalg_matrix_norm_args(self, dim, dtype);
  return at::native::linalg_norm_out(self, ord, dim, keepdim, dtype, result);
}

Tensor linalg_matrix_norm(
    const Tensor& self,
    c10::string_view ord,
    IntArrayRef dim,
    bool keepdim,
    optional<ScalarType> dtype) {
  check_linalg_matrix_norm_args(self, dim, dtype);
  return at::native::linalg_norm(self, ord, dim, keepdim, dtype);
}

Tensor& linalg_matrix_norm_out(
    const Tensor& self,
    c10::string_view ord,
    IntArrayRef dim,
    bool keepdim,
    optional<ScalarType> dtype,
    Tensor& result) {
  check_linalg_matrix_norm_args(self, dim, dtype);
  return at::native::linalg_norm_out(self, ord, dim, keepdim, dtype, result);
}

// Numerical or None norms
Tensor linalg_norm(const Tensor& self, const optional<Scalar>& opt_ord, optional<IntArrayRef> opt_dim, bool keepdim, optional<ScalarType> opt_dtype) {
  auto options = TensorOptions().dtype(opt_dtype.has_value() ? opt_dtype.value() : toValueType(self.scalar_type())).device(self.device());
  Tensor result = at::empty({0}, options);
  return at::native::linalg_norm_out(
      self, opt_ord, opt_dim, keepdim, opt_dtype, result);
}

// Frobenius and nuclear norms
Tensor linalg_norm(const Tensor& self, c10::string_view ord, optional<IntArrayRef> opt_dim, bool keepdim, optional<ScalarType> opt_dtype) {
  auto options = TensorOptions().dtype(opt_dtype.has_value() ? opt_dtype.value() : toValueType(self.scalar_type())).device(self.device());
  Tensor result = at::empty({0}, options);
  return at::native::linalg_norm_out(
      self, ord, opt_dim, keepdim, opt_dtype, result);
}

// Numerical or None norms
Tensor& linalg_norm_out(const Tensor& self, const optional<Scalar>& opt_ord, optional<IntArrayRef> opt_dim, bool keepdim, optional<ScalarType> opt_dtype, Tensor& result) {
  return linalg_norm_out_impl(result, self, opt_ord, c10::nullopt, opt_dim, keepdim, opt_dtype);
}

// Frobenius and nuclear norms
Tensor& linalg_norm_out(const Tensor& self, c10::string_view ord, optional<IntArrayRef> opt_dim, bool keepdim, optional<ScalarType> opt_dtype, Tensor& result) {
  return linalg_norm_out_impl(result, self, c10::nullopt, ord, opt_dim, keepdim, opt_dtype);
}

// This function helps to dispatch norm computations depending on 'ord' of variant type
Tensor _linalg_cond_helper(const Tensor& self, c10::variant<Scalar, c10::string_view> ord_variant) {
  Tensor inverse, info;
  std::tie(inverse, info) = at::linalg_inv_ex(self);
  info.unsqueeze_(-1).unsqueeze_(-1);
  inverse.masked_fill_(info > 0, INFINITY);

  return c10::visit([&](auto&& ord) {
    Tensor norm_self = at::linalg_matrix_norm(self, ord);
    Tensor norm_inverse = at::linalg_matrix_norm(inverse, ord);
    Tensor result = norm_self * norm_inverse;
    // fix multiplication of zero and infinity for NumPy compatibility
    result.nan_to_num_(INFINITY, INFINITY, -INFINITY);
    return result;
  }, ord_variant);
}

// Return zero for each matrix in the batch
Tensor _linalg_cond_empty_matrix(const Tensor& self, c10::ScalarType dtype) {
  auto result_shape = IntArrayRef(self.sizes().cbegin(), self.sizes().cend()-2);
  TensorOptions options = self.options().dtype(toValueType(self.scalar_type()));
  return at::zeros(result_shape, options);
}

void _linalg_cond_check_ord(c10::variant<Scalar, c10::string_view> ord_variant) {
  if (ord_variant.index() == 0) {
    Scalar* ord = c10::get_if<Scalar>(&ord_variant);
    double abs_ord = std::abs(ord->toDouble());
    TORCH_CHECK(abs_ord == 2.0 || abs_ord == 1.0 || abs_ord == INFINITY,
      "linalg.cond got an invalid norm type: ", ord->toDouble());
  } else if (ord_variant.index() == 1) {
    c10::string_view* ord = c10::get_if<c10::string_view>(&ord_variant);
    TORCH_CHECK(*ord == "fro" || *ord == "nuc",
      "linalg.cond got an invalid norm type: ", *ord);
  } else {
    TORCH_CHECK(false,
      "linalg.cond: something went wrong while checking the norm type");
  }
}

// Numerical or None norms
Tensor linalg_cond(const Tensor& self, const optional<Scalar>& opt_ord) {
  TORCH_CHECK(self.dim() >= 2, "linalg.cond: The input tensor must have at least 2 dimensions.");

  // The default case is using 2-norm
  Scalar ord = opt_ord.has_value() ? opt_ord.value() : 2;

  c10::variant<Scalar, c10::string_view> ord_variant = ord;
  _linalg_cond_check_ord(ord_variant);

  // NumPy doesn't define the condition number for 0x0 matrices, we return 0.0 for such input
  if (self.numel() == 0) {
    auto real_dtype = toValueType(typeMetaToScalarType(self.dtype()));
    return _linalg_cond_empty_matrix(self, real_dtype);
  }

  // If ord == None or ord == ±2
  if (std::abs(ord.toDouble()) == 2.0) {
    auto singular_values = at::linalg_svdvals(self);
    // singular values are sorted in descending order
    auto s_max = at::narrow(singular_values, /*dim=*/-1, /*start=*/0, /*length=*/1);
    auto s_min = at::narrow(singular_values, /*dim=*/-1, /*start=*/-1, /*length=*/1);
    Tensor result;
    if (ord.toDouble() == -2.0) {
      result = s_min / s_max;
    } else {
      result = s_max / s_min;
    }
    // squeeze the result for NumPy compatibility
    return result.squeeze(-1);
  }

  // ord == ±1 ord == ±inf
  if (ord.isFloatingPoint()) { // ord == ±1
    squareCheckInputs(self, ("linalg.cond(ord=" + std::to_string(ord.to<double>()) + ")").c_str());
  } else { // ord == ±inf
    squareCheckInputs(self, ("linalg.cond(ord=" + std::to_string(ord.to<int64_t>()) + ")").c_str());
  }
  return _linalg_cond_helper(self, ord_variant);
}

Tensor& linalg_cond_out(const Tensor& self, const optional<Scalar>& opt_ord, Tensor& result) {
  checkSameDevice("linalg.cond", result, self);
  ScalarType real_dtype = toValueType(self.scalar_type());
  checkLinalgCompatibleDtype("linalg.cond", result.scalar_type(), real_dtype);

  Tensor result_tmp = at::linalg_cond(self, opt_ord);
  at::native::resize_output(result, result_tmp.sizes());
  result.copy_(result_tmp);
  return result;
}

// Frobenius or nuclear norms
Tensor linalg_cond(const Tensor& self, c10::string_view ord) {
  squareCheckInputs(self, ("linalg.cond(ord=" + std::string(ord) + ")").c_str());
  c10::variant<Scalar, c10::string_view> ord_variant = ord;
  _linalg_cond_check_ord(ord_variant);

  // NumPy doesn't define the condition number for 0x0 matrices, we return 0.0 for such input
  if (self.numel() == 0) {
    return _linalg_cond_empty_matrix(self, self.scalar_type());
  }

  if (ord == "nuc") {
    // calling matrix_norm with "nuc" on inputs with infinities raises an error
    // therefore we use the mathematical definition of nuclear norm directly
    // instead of going through the matrix_norm
    auto singular_values = at::linalg_svdvals(self);
    return singular_values.sum(-1) * (singular_values.reciprocal().sum(-1));
  }

  return _linalg_cond_helper(self, ord_variant);
}

// TODO: implement _out variant avoiding copy and using already allocated storage directly
Tensor& linalg_cond_out(const Tensor& self, c10::string_view ord, Tensor& result) {
  checkSameDevice("linalg.cond", result, self);
  ScalarType real_dtype = toValueType(self.scalar_type());
  checkLinalgCompatibleDtype("linalg.cond", result.scalar_type(), real_dtype);

  Tensor result_tmp = at::linalg_cond(self, ord);
  at::native::resize_output(result, result_tmp.sizes());
  result.copy_(result_tmp);
  return result;
}

Tensor linalg_tensorinv(const Tensor& self, int64_t ind) {
  /*
  The idea is to reduce the problem to 2D square matrix inversion.
  Step 1. Calculate the shape of the result and the shape of the intermediate 2D matrix.
  Step 2. Reshape `self` to 2D matrix.
  Step 3. Invert the 2D matrix self.to_2D()
          There is no quick way to find out whether the matrix is invertible,
          so at this stage an error from at::inverse can be thrown.
          Note that for CUDA this causes cross-device memory synchronization that can be slow.
  Step 4. reshape the result.
  */
  TORCH_CHECK(ind > 0, "Expected a strictly positive integer for 'ind', but got ", ind);

  // self[ind:]
  std::vector<int64_t> shape_ind_end = self.sizes().slice(ind).vec();
  // self[:ind]
  std::vector<int64_t> shape_start_ind = self.sizes().slice(0, ind).vec();

  int64_t prod_ind_end = c10::multiply_integers(shape_ind_end.cbegin(), shape_ind_end.cend());
  int64_t prod_start_ind = c10::multiply_integers(shape_start_ind.cbegin(), shape_start_ind.cend());

  // Check whether the self tensor can be reshaped to the 2D square matrix
  TORCH_CHECK(prod_ind_end == prod_start_ind,
    "Expected self to satisfy the requirement prod(self.shape[ind:]) == prod(self.shape[:ind]), but got ",
    prod_ind_end, " != ", prod_start_ind);

  // Concatenate shape_ind_end and shape_start_ind to form the shape of the result
  // self[ind:] + self[:ind]
  shape_ind_end.insert(shape_ind_end.cend(), shape_start_ind.cbegin(), shape_start_ind.cend());

  // If the reshaped self is not invertible catch this error
  Tensor result, info;
  std::tie(result, info) = at::linalg_inv_ex(self.reshape({prod_ind_end, prod_ind_end}), /*check_errors=*/false);
  at::_linalg_check_errors(info, "inv", /*is_matrix*/true);

  return result.reshape(shape_ind_end);
}

// TODO: implement _out variant avoiding copy and using already allocated storage directly
Tensor& linalg_tensorinv_out(const Tensor& self, int64_t ind, Tensor& result) {
  checkSameDevice("tensorinv", result, self);
  checkLinalgCompatibleDtype("tensorinv", result, self);

  Tensor result_tmp = at::linalg_tensorinv(self, ind);
  at::native::resize_output(result, result_tmp.sizes());
  result.copy_(result_tmp);
  return result;
}

Tensor linalg_tensorsolve(const Tensor& self, const Tensor& other, optional<IntArrayRef> dims) {
  /*
  The idea is to reduce the problem to 2D matrix solve.
  Step 1. (optional) `self` is permuted with `dims` such that dimensions from `dims` are moved to the right.
  For example, if we have 4D input with the shape (1, 2, 3, 4) and dims=(0, 2),
  then the result of permutation would have the shape (2, 4, 1, 3).
  Step 2. reshape `self` to 2D matrix.
  Step 3. solve the matrix equation self.to_2D() @ result = other.to_1D()
  Step 4. reshape the result.
  */
  int64_t ndim = self.dim();
  Tensor self_ = self;

  // move dimensions of `self_` from `dims` to the end
  if (dims.has_value()) {
    DimVector dest_axes(dims.value().size());
    std::iota(dest_axes.begin(), dest_axes.end(), ndim - dest_axes.size());
    self_ = at::movedim(self_, dims.value(), dest_axes);
  }

  // result_shape is self_.sizes[-(an-other.dim):]
  std::vector<int64_t> result_shape = self_.sizes().slice(other.dim(), ndim - other.dim()).vec();

  int64_t result_product = c10::multiply_integers(result_shape.begin(), result_shape.end());
  int64_t other_product = c10::multiply_integers(other.sizes().begin(), other.sizes().end());

  // Check whether the self tensor can be reshaped to the 2D square matrix
  TORCH_CHECK(result_product == other_product,
    "Expected self to satisfy the requirement prod(self.shape[other.ndim:]) == prod(self.shape[:other.ndim]), but got ",
    result_product, " != ", other_product);

  self_ = self_.reshape({result_product, result_product});

  // normally `other` would be flattened by at::linalg_solve expects 2D input
  Tensor result = at::linalg_solve(self_, other.flatten());
  return result.reshape(result_shape);
}

Tensor& linalg_tensorsolve_out(const Tensor& self, const Tensor& other, optional<IntArrayRef> dims, Tensor& result) {
  checkSameDevice("tensorsolve", result, self);
  checkLinalgCompatibleDtype("tensorsolve", result, self);

  Tensor result_tmp = at::linalg_tensorsolve(self, other, dims);
  at::native::resize_output(result, result_tmp.sizes());
  result.copy_(result_tmp);
  return result;
}

namespace {
struct KronImpl final {
  public:
    explicit KronImpl(const Tensor& self, const Tensor& other) {
      maxdim = std::max(self.dim(), other.dim());
      int64_t pad_self = maxdim - self.dim();
      int64_t pad_other = maxdim - other.dim();
      a_reshape = c10::SmallVector<int64_t, 10>(2 * maxdim);
      b_reshape = c10::SmallVector<int64_t, 10>(2 * maxdim);
      result_reshape = c10::SmallVector<int64_t, 10>(maxdim);
      for (const auto i : c10::irange(maxdim)) {
        a_reshape[2 * i] = (i >= pad_self ? self.sizes()[i - pad_self] : 1);
        a_reshape[2 * i + 1] = 1;
        b_reshape[2 * i] = 1;
        b_reshape[2 * i + 1] = (i >= pad_other ? other.sizes()[i - pad_other] : 1);
        result_reshape[i] = a_reshape[2 * i] * b_reshape[2 * i + 1];
      }
      self_view = at::_unsafe_view(self, a_reshape);
      other_view = at::_unsafe_view(other, b_reshape);
    }

    Tensor& kron_out(Tensor& result) const {
      TORCH_INTERNAL_ASSERT(result.defined(), "Cannot call kron_out with an undefined result tensor as the out argument. Please allocate a Tensor before calling kron_out with it.");

      c10::SmallVector<int64_t, 10> mul_shape(2 * maxdim);
      for (const auto i : c10::irange(maxdim)) {
        mul_shape[2 * i] = a_reshape[2 * i];
        mul_shape[2 * i + 1] = b_reshape[2 * i + 1];
      }
      at::native::resize_output(result, result_reshape);
      auto result_mul = at::_unsafe_view(result, mul_shape);
      at::mul_out(result_mul, self_view, other_view);

      return result;
    }

    Tensor kron() const {
      return at::_unsafe_view(at::mul(self_view, other_view), result_reshape);
    }
  private:
    int64_t maxdim;
    Tensor self_view;
    Tensor other_view;
    c10::SmallVector<int64_t, 10> result_reshape;
    c10::SmallVector<int64_t, 10> a_reshape;
    c10::SmallVector<int64_t, 10> b_reshape;
};
}

DEFINE_DISPATCH(unpack_pivots_stub);

std::tuple<Tensor, Tensor, Tensor> lu_unpack(
    const Tensor& LU_data,
    const Tensor& LU_pivots,
    bool unpack_data,
    bool unpack_pivots
    ) {
  TORCH_CHECK(LU_pivots.is_contiguous() && (LU_pivots.scalar_type() == at::kInt),
      "lu_unpack: LU_pivots is expected to be a contiguous tensor of torch.int32 dtype."
      "Note: this function is intended to be used with the output produced by torch{.linalg}.lu");

  // trivial case
  if (!unpack_data && !unpack_pivots) {
    return std::make_tuple(Tensor(), Tensor(), Tensor());
  }

  Tensor L, U;
  // In the generalized LU factorization, the following shape relations hold:
  // A.shape[-2:] == (m, n),
  // P.shape[-2:] == (m, m),
  // U.shape[-2:] == (m, k),
  // L.shape[-2:] == (k, n),
  // where k = min(m, n)
  int64_t m = LU_data.size(-2);
  int64_t n = LU_data.size(-1);
  int64_t k = std::min(m, n);

  if (unpack_data) {
    U = LU_data.triu();
    if (m != k) {
      U = U.narrow(-2, 0, k);
    }

    L = LU_data.tril();
    if (k != n) {
      L = L.narrow(-1, 0, k);
    }
    L.diagonal(/*offset=*/0, /*dim1=*/-2, /*dim2=*/-1).fill_(1);
  }

  if (!unpack_pivots) {
    return std::make_tuple(Tensor(), L, U);
  }

  auto unpacked_pivots_sizes = LU_pivots.sizes().vec();
  unpacked_pivots_sizes[LU_pivots.dim() - 1] = m;
  auto unpacked_pivots = at::empty(
    unpacked_pivots_sizes,
    LU_pivots.options().memory_format(at::MemoryFormat::Contiguous)
  );

  // Fill `unpacked_pivots` with identity permutation
  auto id_perm = at::arange(m, LU_pivots.options());
  unpacked_pivots.copy_(id_perm);

  // WARNING: we assume that unchanged LAPACK pivots are provided.
  // Since LAPACK relies on the FORTRAN's 1-based indexing,
  // we subtract 1 to convert the pivots to the C-style 0-based indexing.
  // This behaviour could change in the future.
  auto LU_pivots_zero_idx = LU_pivots - 1;

  auto iter = TensorIteratorConfig()
    .set_check_mem_overlap(false)
    .check_all_same_dtype(false)
    .resize_outputs(false)
    .declare_static_shape(LU_pivots.sizes(), /*squash_dim=*/LU_pivots.dim() - 1)
    .add_output(unpacked_pivots)
    .add_input(LU_pivots_zero_idx)
    .build();
  // }

  unpack_pivots_stub(
    LU_pivots.device().type(),
    iter,
    LU_pivots.size(-1)
  );

  // The permutation matrix is converted to LU_data.dtype
  // because `matmul` does not work with integer matrices.
  unpacked_pivots_sizes.push_back(m);
  auto permutation_matrix = at::zeros(
    unpacked_pivots_sizes,
    LU_data.options().memory_format(at::MemoryFormat::Contiguous)
  );

  // now that we know the final permutation,
  // scatter 1s at proper locations.
  permutation_matrix.scatter_(
    -2,
    unpacked_pivots.unsqueeze(-2).to(at::kLong),
    at::ones({1}, permutation_matrix.options()).expand(permutation_matrix.sizes())
  );

  return std::make_tuple(permutation_matrix, L, U);
}

using TupleTensorRefs3 = std::tuple<Tensor&, Tensor&, Tensor&>;

TupleTensorRefs3 lu_unpack_out(
    const Tensor& LU_data,
    const Tensor& LU_pivots,
    bool unpack_data,
    bool unpack_pivots,
    Tensor& P,
    Tensor& L,
    Tensor& U
    ) {
  Tensor P_tmp, L_tmp, U_tmp;
  std::tie(P_tmp, L_tmp, U_tmp) = at::lu_unpack(LU_data, LU_pivots, unpack_data, unpack_pivots);

  if (unpack_pivots) {
    checkSameDevice("lu_unpack", P, LU_data, "P");
    // Note that lu_unpack returns P such that P.dtype == LU_data.dtype,
    // because otherwise we cannot use P in matric products (no int -> float promotion)
    checkLinalgCompatibleDtype("lu_unpack", P, LU_data, "L");

    at::native::resize_output(P, P_tmp.sizes());
    P.copy_(P_tmp);
  }

  if (unpack_data) {
    checkSameDevice("lu_unpack", L, LU_data, "L");
    checkSameDevice("lu_unpack", U, LU_data, "U");
    checkLinalgCompatibleDtype("lu_unpack", L, LU_data, "L");
    checkLinalgCompatibleDtype("lu_unpack", U, LU_data, "U");

    at::native::resize_output(L, L_tmp.sizes());
    at::native::resize_output(U, U_tmp.sizes());
    L.copy_(L_tmp);
    U.copy_(U_tmp);
  }

  return TupleTensorRefs3(P, L, U);
}

/*
Calculates the Kronecker product between two Tensors.
*/
Tensor& kron_out(const Tensor& self, const Tensor& other, Tensor& result) {
  return KronImpl(self, other).kron_out(result);
}

Tensor kron(const Tensor& self, const Tensor& other) {
  return KronImpl(self, other).kron();
}

} // namespace native
} // namespace at<|MERGE_RESOLUTION|>--- conflicted
+++ resolved
@@ -77,15 +77,11 @@
 
   auto& result = meta.maybe_get_output(0);
   // 'set_output' does not resize for in-place calls
-<<<<<<< HEAD
-  if (dtype_opt.has_value() && dtype_opt.value() == at::kFloat && batch1.dtype() == at::kHalf && batch1.is_cuda()) {
-    meta.set_output(output_size, batch1.options().dtype(at::kFloat));
+  if (dtype_opt.has_value() && dtype_opt.value() == at::kFloat && batch2.dtype() == at::kHalf && batch2.is_cuda()) {
+    meta.set_output(output_size, batch2.options().dtype(at::kFloat));
   } else {
-    meta.set_output(output_size, batch1.options());
-  }
-=======
-  meta.set_output(output_size, batch2.options());
->>>>>>> be2dc8f2
+    meta.set_output(output_size, batch2.options());
+  }
   const auto result_sizes = result.sizes();
   // Error is raised if called from in-place overload with incorrect shape
   TORCH_CHECK(result_sizes == output_size,
