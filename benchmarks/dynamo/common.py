#!/usr/bin/env python3
from __future__ import annotations

import argparse
import collections
import contextlib
import copy
import csv
import dataclasses
import functools
import importlib
import itertools
import logging
import os
import pathlib
import random
import shutil
import signal
import subprocess
import sys
import time
from contextlib import contextmanager

from typing import Any, Callable, Mapping, NamedTuple, Optional, Tuple, Type
from unittest.mock import MagicMock

import numpy as np
import pandas as pd
import psutil
import torch

import torch._dynamo
import torch._dynamo.utils
import torch._export
import torch.distributed
import torch.fx._pytree as fx_pytree
from scipy.stats import gmean, ttest_ind
from torch._dynamo.profiler import fx_insert_profiling, Profiler
from torch._dynamo.testing import dummy_fx_compile, format_speedup, same
from torch._dynamo.utils import clone_inputs, graph_break_reasons
from torch._functorch.aot_autograd import set_model_name
from torch._inductor import config as inductor_config
from torch._inductor.utils import fresh_inductor_cache
from torch._subclasses.fake_tensor import FakeTensorMode

from torch.utils import _pytree as pytree
from torch.utils._pytree import tree_map, tree_map_only

from tqdm.auto import tqdm, trange

try:
    from .microbenchmarks.operator_inp_utils import OperatorInputsMode
except ImportError:
    from microbenchmarks.operator_inp_utils import OperatorInputsMode

try:
    import torch_xla.core.xla_model as xm
except ImportError:
    # ignore the error if torch_xla is not installed
    pass

log = logging.getLogger(__name__)

# We are primarily interested in TF32
torch.backends.cuda.matmul.allow_tf32 = True

# Suppress torch.profiler spam
os.environ["KINETO_LOG_LEVEL"] = "5"

current_name = ""
current_device = ""
current_onnx_compiler = ""
current_batch_size = None
output_filename = None

MAX_DOWNLOAD_ATTEMPTS = 5


class CI(NamedTuple):
    backend: str  # aot_eager or inductor
    training: bool
    dynamic: bool = False
    device: str = "cuda"


CI_SKIP = collections.defaultdict(list)


# Skips for dynamic=False

# Here eager really means dynamo+eager
CI_SKIP[CI("eager", training=False)] = [
    # TorchBench
    "DALLE2_pytorch",  # AttributeError: text_encodings
    "hf_BigBird",  # fail_accuracy
    # TypeError: pad_center() takes 1 positional argument but 2 were given
    "tacotron2",
    # Huggingface
    "DebertaV2ForQuestionAnswering",  # OOM
]

CI_SKIP[CI("eager", training=True)] = [
    *CI_SKIP[CI("eager", training=False)],
    # TorchBench
    "BERT_pytorch",  # accuracy
    "Background_Matting",  # fp64_OOM
    "hf_BigBird",  # fp64_OOM
    "hf_T5_base",  # fp64_OOM
    "llama",  # Accuracy failed: allclose not within tol=0.001
    "vision_maskrcnn",  # The size of tensor a (29) must match the size of tensor b (33) (doesn't repro)
    # Huggingface
    "XGLMForCausalLM",  # OOM
    # TIMM
    "cait_m36_384",  # fp64_OOM
    "convit_base",  # fp64_OOM
    "mobilenetv2_100",  # accuracy
    "xcit_large_24_p8_224",  # fp64_OOM,
]

CI_SKIP[CI("aot_eager", training=False)] = [
    *CI_SKIP[CI("eager", training=False)],
    # all dynamic shapes errors for detectron variants
    "demucs",  # OOM
    "detectron2_fasterrcnn_r_101_c4",
    "detectron2_fasterrcnn_r_101_dc5",
    "detectron2_fasterrcnn_r_101_fpn",
    "detectron2_fasterrcnn_r_50_c4",
    "detectron2_fasterrcnn_r_50_dc5",
    "detectron2_fasterrcnn_r_50_fpn",
    "detectron2_fcos_r_50_fpn",
    "detectron2_maskrcnn_r_101_c4",
    "detectron2_maskrcnn_r_101_fpn",
    "detectron2_maskrcnn_r_50_c4",
    "detectron2_maskrcnn_r_50_fpn",
    "hf_BigBird",  # OOM
    "tacotron2",  # AssertionError: Deduped args out of bounds
    # Huggingface
    "BartForConditionalGeneration",  # OOM
    "DebertaV2ForQuestionAnswering",  # OOM
    # Torchbench
    "speech_transformer",  # https://github.com/pytorch/pytorch/issues/99893
    "pyhpc_isoneutral_mixing",  # https://github.com/pytorch/pytorch/issues/99893
    "pyhpc_turbulent_kinetic_energy",  # https://github.com/pytorch/pytorch/issues/99893
]

CI_SKIP[CI("aot_eager", training=True)] = [
    *CI_SKIP[CI("aot_eager", training=False)],
    # TorchBench
    "Background_Matting",  # fp64_OOM
    "hf_T5_base",  # fp64_OOM
    "mobilenet_v2_quantized_qat",  # fp64_OOM
    "resnet50_quantized_qat",  # fp64_OOM
    "pytorch_struct",
    # Huggingface
    "MBartForConditionalGeneration",  # OOM
    "M2M100ForConditionalGeneration",  # OOM
    "XGLMForCausalLM",  # OOM
    # TIMM
    "cait_m36_384",  # fp64_OOM
    "convit_base",  # fp64_OOM
    "fbnetv3_b",  # Accuracy (blocks.2.2.bn1.weight.grad)
    "levit_128",  # Accuracy (patch_embed.0.c.weight.grad)
    "lcnet_050",  # Accuracy (blocks.1.0.bn2.weight.grad)
    "sebotnet33ts_256",  # Accuracy (stem.conv1.conv.weight.grad)
    "xcit_large_24_p8_224",  # fp64_OOM,
]

CI_SKIP[CI("inductor", training=False)] = [
    # TorchBench
    "DALLE2_pytorch",  # AttributeError: text_encodings
    "demucs",  # OOM
    "detectron2_fasterrcnn_r_101_c4",
    "detectron2_fasterrcnn_r_101_dc5",
    "detectron2_fasterrcnn_r_101_fpn",
    "detectron2_fasterrcnn_r_50_c4",
    "detectron2_fasterrcnn_r_50_dc5",
    "detectron2_fasterrcnn_r_50_fpn",
    "detectron2_fcos_r_50_fpn",
    "detectron2_maskrcnn_r_101_c4",
    "detectron2_maskrcnn_r_101_fpn",
    "detectron2_maskrcnn_r_50_c4",
    "detectron2_maskrcnn_r_50_fpn",
    # TorchBench
    "detectron2",
    "densenet121",  # flaky accuracy
    "hf_T5",  # accuracy
    "hf_BigBird",  # accuracy
    "hf_GPT2_large",  # OOM
    "maml",  # accuracy
    "mobilenet_v2_quantized_qat",  # The eval test only supports CPU
    "pytorch_struct",  # Test eval is not implemented
    "pyhpc_equation_of_state",  # Accuracy
    "pyhpc_turbulent_kinetic_energy",  # Accuracy
    "tacotron2",
]

CI_SKIP[CI("inductor", training=False, device="cpu")] = [
    # TorchBench
    "drq",  # Need to update torchbench
    "detectron2_fasterrcnn_r_101_c4",
    "detectron2_fasterrcnn_r_101_dc5",
    "detectron2_fasterrcnn_r_101_fpn",
    "detectron2_fasterrcnn_r_50_c4",
    "detectron2_fasterrcnn_r_50_dc5",
    "detectron2_fasterrcnn_r_50_fpn",
    "detectron2_fcos_r_50_fpn",
    "detectron2_maskrcnn_r_101_c4",
    "detectron2_maskrcnn_r_101_fpn",
    "detectron2_maskrcnn_r_50_c4",
    "detectron2_maskrcnn_r_50_fpn",
    "doctr_det_predictor",  # requires newer gcc
    "doctr_reco_predictor",  # requires newer gcc
    "gat",  # does not work with fp32
    "gcn",  # does not work with fp32
    "hf_Bert_large",  # OOM
    "hf_GPT2_large",  # Intermittent failure on CI
    "hf_T5_base",  # OOM
    "mobilenet_v2_quantized_qat",
    "pyhpc_turbulent_kinetic_energy",
    "resnet50_quantized_qat",  # Eager model failed to run(Quantize only works on Float Tensor, got Double)
    "sage",  # does not work with fp32
    # Huggingface
    "MBartForConditionalGeneration",  # Accuracy https://github.com/pytorch/pytorch/issues/94793
    "PLBartForConditionalGeneration",  # Accuracy https://github.com/pytorch/pytorch/issues/94794
    # TIMM
    "cait_m36_384",  # Accuracy
    "pnasnet5large",  # OOM
    "xcit_large_24_p8_224",  # OOM https://github.com/pytorch/pytorch/issues/95984
    "opacus_cifar10",  # Fails to run https://github.com/pytorch/pytorch/issues/99201
]

CI_SKIP[CI("inductor", training=True)] = [
    *CI_SKIP[CI("inductor", training=False)],
    # TorchBench
    "Background_Matting",  # fp64_OOM
    "hf_T5_base",  # accuracy
    "mobilenet_v3_large",  # accuracy
    "resnet50_quantized_qat",  # Eager model failed to run
    "AlbertForQuestionAnswering",  # accuracy
    "crossvit_9_240",  # fails to run on timm 0.8.22 with cudagraphs, mempools
    "deit_base_distilled_patch16_224",  # fails to run in timm 0.8.22, cudagraphs
    "mobilevit_s",
    "pit_b_224",
    "twins_pcpvt_base",
    "visformer_small",
    "vit_base_patch16_224",
    "xcit_large_24_p8_224",
]

# Skips for dynamic=True

CI_SKIP[CI("aot_eager", training=False, dynamic=True)] = [
    *CI_SKIP[CI("aot_eager", training=False)],
    "vision_maskrcnn",  # accuracy failure on boxes, after https://github.com/pytorch/pytorch/issues/101093
    # https://github.com/pytorch/pytorch/issues/103760
    "hf_T5_generate",
    "hf_Bert",  # Error: RelaxedUnspecConstraint(L['input_ids'].size()[0]) - inferred constant (4)
]

CI_SKIP[CI("aot_eager", training=True, dynamic=True)] = [
    *CI_SKIP[CI("aot_eager", training=True)],
    *CI_SKIP[CI("aot_eager", training=False, dynamic=True)],
    "llama",  # AssertionError: cannot compute free_symbols of True
]

CI_SKIP[CI("inductor", training=False, dynamic=True)] = [
    *CI_SKIP[CI("aot_eager", training=False, dynamic=True)],
    *CI_SKIP[CI("inductor", training=False)],
    "nanogpt_generate",  # Assertion `index out of bounds: 0 <= tmp0 < 64` failed.
]

CI_SKIP[CI("inductor", training=True, dynamic=True)] = [
    # NB: Intentionally omitting for symmetry with dynamic=False
    # *CI_SKIP[CI("aot_eager", training=True, dynamic=True)],
    *CI_SKIP[CI("inductor", training=False, dynamic=True)],
    *CI_SKIP[CI("inductor", training=True)],
    "levit_128",  # Accuracy fails on A10G, passes on A100
    "sebotnet33ts_256",  # Flaky accuracy failed
]

CI_SKIP[CI("inductor", training=False, dynamic=True, device="cpu")] = [
    *CI_SKIP[CI("inductor", training=False, device="cpu")],
    "pyhpc_isoneutral_mixing",
    "dpn107",
]

CI_SKIP_OPTIMIZER = {
    # TIMM
    "convmixer_768_32",  # accuracy
    "hrnet_w18",  # Stack issue in fx
    # HF
    "pnasnet5large",  # Stack issue in fx
    "MobileBertForMaskedLM",  # Stack issue in fx
    "MobileBertForQuestionAnswering",  # Stack issue in fx
    "PegasusForConditionalGeneration",  # OOM
}

CI_SKIP_DYNAMIC_BATCH_ONLY = {
    "sam",
<<<<<<< HEAD
    "dlrm",
=======
    # See https://github.com/mindee/doctr/blob/f2114758d529ed8d3d0030581638f0520b6b98d8/doctr/models/detection/core.py#L89
    # It iterates over the batch, which is dynamic, and dynamo chokes
    # We should be able to graphbreak there.
    "doctr_det_predictor",
>>>>>>> 7e40b330
}


def model_specified_by_path(path_and_class_str):
    return ":" in path_and_class_str


def load_model_from_path(path_and_class_str):
    configs = {}
    for kvstr in path_and_class_str.split(","):
        k, v = kvstr.split(":")
        configs[k] = v

    for name in ["path", "class"]:
        if name not in configs:
            raise RuntimeError(
                "Invalid --only arguments. Check help message for the correct format"
            )

    path = configs["path"]
    class_name = configs["class"]

    if path[:1] != "/":
        raise RuntimeError(
            "Use absolute path since dynamo may change the current working directory which makes using relative path tricky"
        )

    spec = importlib.util.spec_from_file_location("module_name", path)
    module = importlib.util.module_from_spec(spec)
    spec.loader.exec_module(module)

    model_class = getattr(module, class_name)
    assert issubclass(model_class, torch.nn.Module)
    model = model_class()
    assert hasattr(model, "get_example_inputs")
    inputs = model.get_example_inputs()
    return model, inputs


def output_csv(filename, headers, row):
    if os.path.exists(filename):
        with open(filename) as fd:
            lines = list(csv.reader(fd)) or [[]]
            if headers and len(headers) > len(lines[0]):
                # if prior results failed the header might not be filled in yet
                lines[0] = headers
            else:
                headers = lines[0]
    else:
        lines = [headers]
    lines.append([(f"{x:.6f}" if isinstance(x, float) else x) for x in row])
    with open(filename, "w") as fd:
        writer = csv.writer(fd, lineterminator="\n")
        for line in lines:
            writer.writerow(list(line) + ["0"] * (len(headers) - len(line)))


def nothing(f):
    return f


@functools.lru_cache(None)
def patch_torch_manual_seed():
    """Make torch manual seed deterministic. Helps with accuracy testing."""

    def deterministic_torch_manual_seed(*args, **kwargs):
        from torch._C import default_generator

        seed = 1337
        import torch.cuda

        if not torch.cuda._is_in_bad_fork():
            torch.cuda.manual_seed_all(seed)
        return default_generator.manual_seed(seed)

    torch.manual_seed = deterministic_torch_manual_seed


def synchronize():
    pass


def summarize_graph_break(filename):
    """
    Sorts and de-dupes the graphs breaks on the reason string. Note that this
    function is just a best effort to reduce the logging information. We could
    miss some graph breaks because of de-duping. We can further refine this
    function as need arises.
    """
    log_file = f"{filename.rstrip('.csv')}_graph_breaks.csv"
    if os.path.exists(log_file):
        df = pd.read_csv(log_file)
        df = df.sort_values("reason").drop_duplicates(subset="reason")

        # Specialize for multi tensor sgd as reason is not identical
        multi_tensor_sgd_row = df.loc[df["reason"].str.contains("_multi_tensor_sgd")]
        if len(multi_tensor_sgd_row):
            df = df[
                ~df["reason"].str.contains("_multi_tensor_sgd")
            ]  # Drop all sgd rows
            df = pd.concat(
                [df, pd.DataFrame([multi_tensor_sgd_row.iloc[0]])], axis=0
            )  # Add back a single row
        df.to_csv(f"{log_file.rstrip('.csv')}_deduped.csv", index=False)


def print_summary(filename, print_dataframe=False):
    if not (filename and os.path.exists(filename)):
        return
    data = pd.read_csv(filename)
    if "tag" in data.columns:
        for tag in data.tag.unique():
            if tag == "0.0000":
                continue  # This happens for failed runs
            print(f"\nSummary for tag={tag}:")
            print_summary_table(data[data.tag == tag], print_dataframe=print_dataframe)
    else:
        print_summary_table(data, print_dataframe=print_dataframe)
    summarize_graph_break(filename)


def print_summary_table(data, print_dataframe=False):
    if print_dataframe:
        pd.options.display.max_rows = 1000
        pd.options.display.max_columns = 1000
        pd.options.display.width = 2000
        print(data)
    width = max(map(len, data.columns))
    for col in data.columns:
        try:
            if col in ("dev", "name", "batch_size", "tag"):
                continue
            elif col in ("pct_ops", "pct_time"):
                print(col.ljust(width), f"{data[col].mean():.3%}")
            elif col in ("graphs", "graph_calls", "captured_ops", "total_ops"):
                print(col.ljust(width), f"{data[col].mean():.3f}")
            elif col in ("compilation_latency"):
                print(col.ljust(width), f"mean={data[col].mean():.3f} seconds")
            elif col in ("compression_ratio"):
                print(col.ljust(width), f"mean={data[col].mean():.3f}x")
            elif col in ("accuracy"):
                pass_rate = (data[col] == "pass").mean()
                print(col.ljust(width), f"pass_rate={100*pass_rate:.2f}%")
            else:
                cdata = data[col]
                print(
                    col.ljust(width),
                    f"gmean={gmean(cdata):.2f}x mean={cdata.mean():.3f}x",
                )
        except Exception as e:
            pass


def tensor_is_on_xla(tensors):
    def visit(x: torch.Tensor):
        nonlocal result
        if x.device.type == "xla":
            result = True

    result = False
    tree_map_only(torch.Tensor, visit, tensors)
    return result


def timed(
    model,
    model_iter_fn,
    example_inputs,
    times=1,
    return_result=False,
    collect_outputs=False,
):
    use_xla = tensor_is_on_xla(example_inputs)
    synchronize()

    if use_xla:
        xm.mark_step()
        xm.wait_device_ops()

    time_total = 0
    # Dont collect outputs to correctly measure timing
    for _ in range(times):
        # Put this call inside the loop to reset the seed for each iteration.
        # Don't include reset_rng_state() to correctly measure timing
        reset_rng_state(use_xla)
        t_iter_begin = time.perf_counter()
        result = model_iter_fn(model, example_inputs, collect_outputs=collect_outputs)

        # instead of calling sync on result_list, we should call mark_step.
        # In training case, result_list may be empty, but we want to
        # send all the pending graphs for compilation.
        if use_xla:
            # For the model running on regular torchxla (baseline), we need the
            # mark step to send the accumulated graph for compilation.
            #
            # For the model running with dynamo/torchxla bridge, in training case,
            # we need the mark step to send the optimizer graph out for
            # compilation.
            xm.mark_step()
        t_iter_end = time.perf_counter()
        time_total += t_iter_end - t_iter_begin

    t_0 = time.perf_counter()
    if use_xla:
        xm.wait_device_ops()
    synchronize()
    t_1 = time.perf_counter()
    time_total += t_1 - t_0
    return (time_total, result) if return_result else time_total


def _normalize_bench_inputs(example_inputs) -> Tuple[Tuple[Any], Mapping[str, Any]]:
    # NOTE(bowbao): For huggingface benchmark, example_inputs are formatted as dictionary,
    # and consumed like `model(**example_inputs)`.
    # For other benchmarks, example_inputs are formatted as tuple and consumed
    # like `model(*example_inputs)`.
    if isinstance(example_inputs, dict):
        return (), example_inputs
    else:
        return tuple(example_inputs), {}


def _register_dataclass_output_as_pytree(example_outputs) -> None:
    # NOTE(angelayi): For huggingface benchmark, some example outputs are
    # formatted as a dataclass which pytree cannot consume. So we want
    # to register the pytree implementation here
    example_outputs_flat, _ = pytree.tree_flatten(example_outputs)
    output_dataclass_types = [
        type(out) for out in example_outputs_flat if dataclasses.is_dataclass(type(out))
    ]
    for output_type in output_dataclass_types:
        from torch._export.utils import register_dataclass_as_pytree_node

        register_dataclass_as_pytree_node(output_type)


class Stats:
    totals = collections.defaultdict(collections.Counter)

    @classmethod
    def reset_counters(cls):
        for k, v in torch._dynamo.utils.counters.items():
            cls.totals[k].update(v)
        ok = torch._dynamo.utils.counters["frames"]["ok"]
        total = torch._dynamo.utils.counters["frames"]["total"]
        torch._dynamo.utils.counters.clear()
        return ok, total

    @classmethod
    def print_summary(cls):
        for k, v in sorted(cls.totals.items()):
            lines = "\n  ".join(map(str, v.most_common(50)))
            print(f"STATS {k}\n  {lines}")

    @classmethod
    def aot_summary(cls):
        return [cls.totals["aot_autograd"]["total"], cls.totals["aot_autograd"]["ok"]]


def coverage_experiment(args, model_iter_fn, model, example_inputs):
    """
    Test operator/model coverage of TorchDynamo and record statistics
    taken from a profiler.  This target is mainly intended to check
    correctness.

    Writes to ./coverage.csv
    """
    profiler = Profiler()
    frozen_model_iter_fn = torch._dynamo.run(model_iter_fn)
    with profiler.prof:
        frozen_model_iter_fn(model, example_inputs)
    coverage_result = profiler.results()
    output_csv(
        output_filename,
        (
            "dev",
            "name",
            "batch_size",
            "graphs",
            "graph_calls",
            "captured_ops",
            "total_ops",
            "pct_ops",
            "pct_time",
        ),
        [
            current_device,
            current_name,
            current_batch_size,
        ]
        + coverage_result.tocsv(),
    )
    return coverage_result


def speedup_experiment_fx2trt(args, model_iter_fn, model, example_inputs):
    """
    Measure speedups over eager using the trt inference backend. TRT backend is based fx graph
    generated by torch._dynamo.
    Writes to ./speedups_fx2trt.csv
    """
    return speedup_experiment(args, model_iter_fn, model, example_inputs)


def recompile_profiler_experiment(args, model_iter_fn, model, example_inputs):
    with torch._dynamo.utils.CompileProfiler() as prof:
        opt_model_iter_fn = torch._dynamo.optimize(prof, nopython=args.nopython)(
            model_iter_fn
        )
        opt_model_iter_fn(model, example_inputs)
        output_csv(
            output_filename, ["model", "profiler report"], [current_name, prof.report()]
        )
        met = prof.get_metrics()
        guard_failures = len(met["guard_failures"])
        return [guard_failures]


def randomize_input(inputs):
    if isinstance(inputs, (list, tuple)):
        return type(inputs)([randomize_input(x) for x in inputs])
    elif isinstance(inputs, torch.Tensor):
        if inputs.dtype in (torch.float32, torch.float64):
            torch._dynamo.utils.counters["randomize_input"]["times"] += 1
            return torch.randn_like(inputs)
        elif inputs.dtype == torch.int64:
            # Note: we can not simply tune integer tensors as follows
            #   `return torch.randint_like(inputs, high=inputs.max().item())`
            # This may break some invariants between tensors.
            # E.g. in embedding lookup case, one tensor is the length
            # and another is an indices tensor.
            return inputs
        else:
            raise RuntimeError(
                f"randomize_input need support tensor of type {inputs.dtype}"
            )
    else:
        raise RuntimeError(
            f"randomize_input can not handle input of type {type(inputs)}"
        )


def maybe_mark_step(args):
    if args.trace_on_xla:
        xm.mark_step()


def speedup_experiment(args, model_iter_fn, model, example_inputs, **kwargs):
    """
    Measure speedups over eager.

    Writes to ./speedups.csv
    """
    # if args.dynamic_shapes:
    #     return speedup_experiment_ds(args, model_iter_fn, model, example_inputs)

    timings = np.zeros((args.repeat, 2), np.float64)
    # if we randomize the input, we should also check the result is correct
    should_check_result = should_randomize_input = args.randomize_input

    import contextlib

    from torch._inductor.utils import maybe_profile

    @contextlib.contextmanager
    def maybe_mark_profile(*args, **kwargs):
        prof: torch.profiler.profile = kwargs.pop("p", None)
        mark = kwargs.pop("mark", None)
        if prof:
            with torch.profiler.record_function(mark):
                yield
        else:
            yield

    times = args.iterations_per_run

    # Use higher tolerance for XLA since XLA cause numerical unstability when
    # graph size changes
    tolerance = args.xla_tolerance if args.trace_on_xla else 1e-4
    torch._dynamo.config.repro_tolerance = tolerance

    with maybe_profile(args.export_profiler_trace) as p:
        if args.export_aot_inductor:
            frozen_model_iter_fn = export_aot_inductor(model_iter_fn)
        else:
            frozen_model_iter_fn = torch._dynamo.run(model_iter_fn)

        for rep in trange(args.repeat, desc="running benchmark"):
            inputs = (
                randomize_input(copy.deepcopy(example_inputs))
                if should_randomize_input
                else example_inputs
            )
            # need call mark_step to perform the computation
            # on randomize_input. Otherwise the first call using the
            # inputs will incur high penalty then the next one.
            maybe_mark_step(args)

            # interleave the runs to handle frequency scaling and load changes
            with maybe_mark_profile(p=p, mark="expected"):
                timings[rep, 0], expected_output = timed(
                    model,
                    model_iter_fn,
                    inputs,
                    return_result=True,
                    times=times,
                    collect_outputs=args.collect_outputs,
                )

            # call mark_step between the 2 calls to make the comparison fair.
            maybe_mark_step(args)

            with maybe_mark_profile(p=p, mark="actual"):
                timings[rep, 1], actual_output = timed(
                    model,
                    frozen_model_iter_fn,
                    inputs,
                    return_result=True,
                    times=times,
                    collect_outputs=args.collect_outputs,
                )

            if should_check_result:
                is_correct = is_correct and same(
                    expected_output, actual_output, tol=tolerance
                )

    if args.export_profiler_trace:
        name = args.profiler_trace_name + "_" + model.name + ".json"
        name = os.path.join(torch._dynamo.config.base_dir, name)
        p.export_chrome_trace(name)
    median = np.median(timings, axis=0)
    speedup = median[0] / median[1]
    if args.dump_raw_metrics:
        np.save(
            f"{output_filename[:-4]}-raw_timings-{current_name}-{current_device}.npy",
            timings,
        )

    first_headers = ["dev", "name", "batch_size"]
    first_fields = [current_device, current_name, current_batch_size]
    if "tag" in kwargs:
        first_headers.append("tag")
        first_fields.append(kwargs["tag"])
    headers = first_headers + ["speedup", "abs_latency"]
    row = first_fields + [float(speedup), median[1] * 1000]
    msg = f"{speedup:.3f}x"
    if args.baseline:
        headers.extend(
            [
                "baseline",
                "speedup_vs_baseline",
            ]
        )
        df = pd.read_csv(args.baseline)
        try:
            baseline_speedup = df[df["name"] == current_name]["speedup"].item()
            row.extend([baseline_speedup, speedup / baseline_speedup])
            msg = f"{baseline_speedup:.3f}x -> {speedup:.3f}x [{speedup / baseline_speedup:.3f}x]"
        except (KeyError, ZeroDivisionError):
            row.extend(
                [
                    0.0,
                    0.0,
                ]
            )
    if "compilation_latency" in kwargs:
        headers += [
            "compilation_latency",
            "compression_ratio",
            "eager_peak_mem",
            "dynamo_peak_mem",
        ]
        row.append(kwargs["compilation_latency"])
        row.append(kwargs["compression_ratio"])
        row.append(kwargs["eager_peak_mem"])
        row.append(kwargs["dynamo_peak_mem"])
    if "dynamo_stats" in kwargs:
        for k, v in kwargs["dynamo_stats"].items():
            headers.append(k)
            row.append(v)
    output_csv(
        output_filename,
        headers,
        row,
    )
    headers, data = torch._dynamo.utils.compile_times(repr="csv", aggregate=True)
    assert (
        output_filename.find(".csv") > 0
    ), f"expected output_filename to be a .csv, but got {output_filename}"
    output_csv(
        output_filename[:-4] + "_compilation_metrics.csv",
        first_headers + headers,
        first_fields + data,
    )
    return msg


def speedup_experiment_ds(args, model_iter_fn, model, example_inputs):
    """
    Run dynamic shapes benchmarks.

    Requires dynamic shape compatible models, which provide a list of example inputs.

    Warms up using the first input example and then iterates the inputs,
    measuring (and expecting minimal) variance between the runtime for different examples.

    """
    timings = np.zeros((args.repeat, len(example_inputs), 2), np.float64)

    if args.repeat > 5:
        print(
            f"\ndynamic shapes experiments are slow, consider setting --repeat less than {args.repeat}\n"
        )

    nwarmup = 4
    for rep in range(args.repeat):
        # Start each rep fresh, e.g. only warmup on example 0
        torch._dynamo.reset()
        optimized_model_iter_fn = optimize_ctx(model_iter_fn)
        for _ in range(nwarmup):
            optimized_model_iter_fn(model, example_inputs[0])

        for input_idx, inputs in enumerate(example_inputs):
            # interleave the runs to handle frequency scaling and load changes
            timings[rep, input_idx, 0] = timed(
                model, model_iter_fn, inputs, return_result=False
            )
            # different from regular speedup_experiment, we _DO_ want to allow recompilation
            timings[rep, input_idx, 1] = timed(
                model, optimized_model_iter_fn, inputs, return_result=False
            )
    medians = np.median(timings, axis=0)
    speedups = list(medians[:, 0] / medians[:, 1])
    speedups_mean = np.mean(speedups)
    speedups_median = np.median(speedups)
    speedups_var = np.var(speedups)

    # TODO this x[0] is not going to work in general but bert only has 1 input
    shapes = [x[0].shape for x in example_inputs]
    shape_keys = sorted(set(shapes))
    shape_speedups = {
        shape: [
            it[1] for it in filter(lambda it: it[0] == shape, zip(shapes, speedups))
        ]
        for shape in shape_keys
    }
    output_str = (
        f"mean: {speedups_mean:.3f}, median: {speedups_median:.3f}, var: {speedups_var:.3f}"
        + "\nSpeedups by shape: "
        + "\n".join(
            [
                f"{shape}: "
                + ", ".join([f"{speedup: .3g}" for speedup in shape_speedups[shape]])
                for shape in shape_keys
            ]
        )
    )
    output_csv(
        output_filename,
        ("dev", "name", "batch_size", "speedup mean", "speedup median", "speedup var"),
        [
            current_device,
            current_name,
            current_batch_size,
            speedups_mean,
            speedups_median,
            speedups_var,
        ],
    )
    return output_str


def speedup_experiment_onnx(
    onnx_model_cls: Type[OnnxModelFromTorchScript],
    args,
    model_iter_fn,
    model,
    example_inputs,
    **kwargs,
):
    """
    Measure speedups over eager.

    This function is responsible for the following:
        1. Creation of OnnxModel, which handles export, ort initialization.
        2. Creating iobinding with OnnxModel if device is CUDA, which is essential for perf measurement.
        3. Running ORT with OnnxModel.

    Writes to ./{output_filename}, which should be
        `pathlib.Path(self.output_dir) / f"{self.compiler}_{suite}_{self.dtype}_{self.mode}_{self.device}_{self.testing}.csv".

    TODO(bowbao): Record export time and export peak memory usage.
    """
    timings = np.zeros((args.repeat, 2), np.float64)
    is_correct = True
    should_randomize_input = args.randomize_input
    times = args.iterations_per_run

    onnx_model = onnx_model_cls(
        args.output_directory or ".", model, copy.deepcopy(example_inputs)
    )

    def create_onnx_input_binded_fn(
        onnx_model: OnnxModelFromTorchScript, pt_inputs, example_outputs
    ):
        # Goal is to move the iobinding creation outside of the timer function.
        iobinding, outputs = onnx_model.create_iobinding(pt_inputs, example_outputs)

        def onnxrt_model_iter_fn(model, inputs, collect_outputs=True):
            onnx_model.run_with_iobinding(iobinding, outputs)
            if collect_outputs:
                return outputs

        return onnxrt_model_iter_fn

    def create_onnx_fn(onnx_model: OnnxModelFromTorchScript, pt_inputs):
        def onnxrt_model_iter_fn(model, inputs, collect_outputs=True):
            return onnx_model.run(pt_inputs)

        return onnxrt_model_iter_fn

    for rep in range(args.repeat):
        inputs = (
            randomize_input(copy.deepcopy(example_inputs))
            if should_randomize_input
            else example_inputs
        )
        timings[rep, 0], expected_output = timed(
            model,
            model_iter_fn,
            inputs,
            return_result=True,
            times=times,
            collect_outputs=args.collect_outputs,
        )

        if current_device == "cpu":
            onnxrt_model_iter_fn = create_onnx_fn(onnx_model, inputs)
        else:
            onnxrt_model_iter_fn = create_onnx_input_binded_fn(
                onnx_model, inputs, expected_output
            )

        timings[rep, 1], actual_output = timed(
            model,
            onnxrt_model_iter_fn,
            inputs,
            return_result=True,
            times=times,
            collect_outputs=args.collect_outputs,
        )

    pvalue = ttest_ind(timings[:, 0], timings[:, 1]).pvalue
    median = np.median(timings, axis=0)
    speedup = median[0] / median[1]
    if args.dump_raw_metrics:
        np.save(
            f"{output_filename[:-4]}-raw_timings-{current_name}-{current_device}.npy",
            timings,
        )

    headers = ["dev", "name", "batch_size", "speedup", "abs_latency"]
    row = [
        current_device,
        current_name,
        current_batch_size,
        float(speedup),
        median[1] * 1000,
    ]
    if "compilation_latency" in kwargs:
        headers = headers + ["compilation_latency", "compression_ratio"]
        row.append(kwargs["compilation_latency"])
        row.append(kwargs["compression_ratio"])

    output_csv(
        output_filename,
        headers,
        row,
    )
    headers, data = torch._dynamo.utils.compile_times(repr="csv", aggregate=True)
    assert (
        output_filename.find(".csv") > 0
    ), f"expected output_filename to be a .csv, but got {output_filename}"
    output_csv(
        output_filename[:-4] + "_compilation_metrics.csv",
        ["dev", "name", "batch_size"] + headers,
        [current_device, current_name, current_batch_size] + data,
    )
    return format_speedup(speedup, pvalue, is_correct=is_correct)


def overhead_experiment(*args, model_iter_fn):
    """
    Measure overheads of TorchDynamo by running with no backend (only
    eager+FX), and reporting speedup/slowdown over eager.

    Writes to ./overheads.csv
    """
    return speedup_experiment(*args, model_iter_fn)


def print_fx(gm, example_inputs):
    print(gm.graph)
    return gm


def print_aten_ops(gm, example_inputs):
    from functorch.compile import aot_module

    def trace_printer(gm, _):
        print(gm.graph)
        return gm

    return aot_module(gm, fw_compiler=trace_printer, bw_compiler=trace_printer)


def baselines(models, model_iter_fn, example_inputs, args):
    """
    Common measurement code across all baseline experiments.
    """
    models = list(models)
    for idx, (name, model) in enumerate(models):
        if idx == 0:
            result0 = model_iter_fn(model, example_inputs)
        elif model is not None:
            try:
                result = model_iter_fn(model, example_inputs)
                if same(result0, result):
                    continue
                print(name, "is INCORRECT")
            except Exception:
                log.exception("error checking %s", name)
            models[idx] = (name, None)
    timings = np.zeros((args.repeat, len(models)), np.float64)
    timings.fill(1.0e10)
    for rep in range(args.repeat):
        for idx, (name, model) in enumerate(models):
            if model is not None:
                try:
                    timings[rep, idx] = timed(model, model_iter_fn, example_inputs)
                except Exception:
                    pass
    pvalue = [
        ttest_ind(timings[:, 0], timings[:, i]).pvalue
        for i in range(1, timings.shape[1])
    ]
    median = np.median(timings, axis=0)
    speedup = median[0] / median[1:]
    for idx, (name, model) in enumerate(models[1:]):
        if model is None:
            speedup[idx] = 0.0
    result = " ".join(
        [
            format_speedup(s, p, m is not None)
            for s, p, m in zip(speedup, pvalue, [m for n, m in models[1:]])
        ]
    )
    output_csv(
        output_filename,
        ("dev", "name", "batch_size") + tuple(n for n, m in models[1:]),
        [current_device, current_name, current_batch_size]
        + [f"{x:.4f}" for x in speedup],
    )
    return result


def xla(args, model_iter_fn, model, example_inputs):
    xla_dev = xm.xla_device(devkind=current_device)
    model_xla = copy.deepcopy(model).to("cpu").to(device=xla_dev)
    example_inputs_xla = tree_map_only(
        torch.Tensor, lambda x: x.to("cpu").to(device=xla_dev), example_inputs
    )
    for _ in range(3):  # warmup
        timed(model, model_iter_fn, example_inputs)
        timed(model_xla, model_iter_fn, example_inputs_xla)
    timings = np.zeros((args.repeat, 2), np.float64)
    timings.fill(1.0e10)
    for rep in range(args.repeat):
        timings[rep, 0] = timed(model, model_iter_fn, example_inputs)
        timings[rep, 1] = timed(model_xla, model_iter_fn, example_inputs_xla)

    pvalue = ttest_ind(timings[:, 0], timings[:, 1]).pvalue
    time_baseline, time_xla = np.median(timings, axis=0)
    speedup = time_baseline / time_xla
    output_csv(
        output_filename,
        ("dev", "name", "batch_size", "speedup", "time_baseline", "time_xla"),
        [
            current_device,
            current_name,
            current_batch_size,
            speedup,
            time_baseline,
            time_xla,
        ],
    )
    return format_speedup(speedup, pvalue)


def try_script(model, example_inputs):
    try:
        return torch.jit.script(model)
    except Exception:
        return None


class AOTInductorModelCache:
    cache = dict()

    @classmethod
    def load(cls, model, example_inputs, eager_forward):
        key = id(model)
        if key not in cls.cache:
            # Register the output dataclass to pytree
            example_outputs = eager_forward(
                copy.deepcopy(model), clone_inputs(example_inputs)
            )
            _register_dataclass_output_as_pytree(example_outputs)

            example_args, example_kwargs = _normalize_bench_inputs(example_inputs)
            example_inputs = torch._export.combine_args_kwargs(
                example_args, example_kwargs
            )

            so_path, exported = torch._export.aot_compile(
                model, example_args, example_kwargs
            )

            output_node = list(exported.graph.nodes)[-1]
            output_tensors = [
                torch.empty(
                    node.meta["val"].size(),
                    dtype=node.meta["val"].dtype,
                    layout=node.meta["val"].layout,
                    device=node.meta["val"].device,
                )
                for node in output_node.args[0]
            ]

            # Use a utility function for easier benchmarking
            source = """
            #include <torch/csrc/inductor/aot_inductor_model.h>

            torch::aot_inductor::AOTInductorModel model;

            void run(
                    const std::vector<at::Tensor>& input_tensors,
                    std::vector<at::Tensor>& output_tensors) {
                model.run(input_tensors, output_tensors, at::cuda::getCurrentCUDAStream());
            }
            """
            module = torch.utils.cpp_extension.load_inline(
                name="aot_inductor",
                cpp_sources=[source],
                functions=["run"],
                extra_ldflags=[so_path],
                with_cuda=True,
            )

            value = {
                "module": module,
                "exported": exported,
                "output_tensors": output_tensors,
                "output_spec": exported.call_spec.out_spec,
            }
            cls.cache[key] = value

        return (
            cls.cache[key]["module"],
            cls.cache[key]["exported"],
            cls.cache[key]["output_tensors"],
            cls.cache[key]["output_spec"],
        )


def export_aot_inductor(forward: Callable):
    eager_forward = forward

    def opt_aot_inductor(model, example_inputs, collect_outputs=False):
        module, exported, output_tensors, output_spec = AOTInductorModelCache.load(
            model, example_inputs, eager_forward
        )
        param_buffer_values = list(exported.state_dict.values())
        example_args, example_kwargs = _normalize_bench_inputs(example_inputs)
        example_inputs = torch._export.combine_args_kwargs(example_args, example_kwargs)
        flat_example_inputs = fx_pytree.tree_flatten_spec(
            example_inputs, exported.call_spec.in_spec
        )
        all_args = (*param_buffer_values, *flat_example_inputs)
        module.run(all_args, output_tensors)
        return pytree.tree_unflatten(output_tensors, output_spec)

    return opt_aot_inductor


def download_retry_decorator(download_fn):
    """
    Decorator function for applying retry logic to a download function.

    The wrapped function will be called up to 5 times and raises an exception if the function fails each time.
    After each unsuccessful attempt, there is a delay before the next attempt, which is increased linearly with the number of tries.

    Usage:
    @download_retry_decorator
    def download_function(model_name: str):
        # download logic goes here
    """

    @functools.wraps(download_fn)
    def wrapper(self, *args, **kwargs) -> Any:
        tries = 0
        total_allowed_tries = MAX_DOWNLOAD_ATTEMPTS
        while tries <= total_allowed_tries:
            try:
                model = download_fn(self, *args, **kwargs)
                return model
            except Exception as e:
                tries += 1
                if tries <= total_allowed_tries:
                    wait = tries * 30
                    print(
                        f"Failed to load model: {e}. Trying again ({tries}/{total_allowed_tries}) after {wait}s"
                    )
                    time.sleep(wait)
                else:
                    raise RuntimeError(
                        f"Failed to load model '{args}' with following error(s): {str(e)}."
                    )

    return wrapper


class OnnxModelFromTorchScript:
    """TorchScript based onnx export. `torch.onnx.export`

    TODO(bowbao):
    * large model export failed.
          Onnx Model is larger than 2GB, but exporter makes decision based pt model size, which is
          smaller than 2GB.
    * OOM on slightly larger model.
          Both pt model and ort inference session are on gpu. Attempt has been made to move ORT to
          cuda:1, however ORT perf drop significantly.
          For now running everything with batch_size 1 set in launch script.
    """

    TORCH_TO_NUMPY_DTYPE = {
        torch.float16: np.float16,
        torch.float32: np.float32,
        torch.float64: np.float64,
        torch.uint8: np.uint8,
        torch.int8: np.int8,
        torch.int16: np.int16,
        torch.int32: np.int32,
        torch.int64: np.longlong,
        torch.bool: np.bool_,
    }

    def __init__(self, output_directory, model, example_inputs):
        self.model_path = self._generate_onnx_model_path(output_directory)
        self._export(
            model,
            example_inputs,
            self.model_path,
            opset_version=17,
            do_constant_folding=False,
            verbose=False,
        )
        self.onnx_session = self._init_ort_session(self.model_path)

    def _generate_onnx_model_path(
        self, output_directory: str, onnx_model_folder_name: str = "bench_onnx_models"
    ) -> str:
        # Hack to get model name.
        from torch._functorch import aot_autograd

        model_name = aot_autograd.model_name
        model_path = pathlib.Path(output_directory, onnx_model_folder_name, model_name)
        if model_path.exists() and model_path.is_dir():
            shutil.rmtree(model_path)
        model_path.mkdir(parents=True, exist_ok=True)
        return str(model_path / "model.onnx")

    def _export(self, model, example_inputs, output_path: str, /, **kwargs) -> None:
        # Hack for huggingface models (kwargs only).
        if isinstance(example_inputs, dict):

            class WrapperModel(torch.nn.Module):
                def __init__(self, model, keys):
                    super().__init__()
                    self.model = model
                    self.keys = keys

                def forward(self, *args):
                    return self.model(**dict(zip(self.keys, args)))

            model = WrapperModel(model, list(example_inputs.keys()))

        torch.onnx.export(
            model,
            self.format_pt_inputs(example_inputs),
            output_path,
            **kwargs,
        )

    def _init_ort_session(self, model_path: str):
        import onnxruntime

        if current_device == "cpu":
            ort_providers = ["CPUExecutionProvider"]
        else:
            # NOTE(bowbao): Reduce OOM by running ORT on another gpu.
            # TODO(bowbao): This works to avoid OOM, but performance is surprisingly very bad.
            # cuda_provider_options = {
            #     "device_id": 1 if torch.cuda.device_count() > 1 else 0,
            # }
            # ort_providers = [("CUDAExecutionProvider", cuda_provider_options)]
            ort_providers = ["CUDAExecutionProvider"]

        ort_session = onnxruntime.InferenceSession(
            self.model_path,
            providers=ort_providers,
        )
        return ort_session

    def format_pt_inputs(self, pt_inputs):
        # NOTE(bowbao): For huggingface benchmark, pt_inputs are formatted as dictionary,
        # and consumed like `model(**pt_inputs)`.
        # For other benchmarks, pt_inputs are formatted as tuple and consumed
        # like `model(*pt_inputs)`.
        if isinstance(pt_inputs, dict):
            pt_inputs = list(pt_inputs.values())
        if isinstance(pt_inputs, torch.Tensor):
            pt_inputs = (pt_inputs,)
        return tuple(arg.contiguous() for arg in pt_inputs)

    def format_pt_outputs(self, pt_outputs):
        if isinstance(pt_outputs, torch.Tensor):
            pt_outputs = (pt_outputs,)

        pt_outputs, _ = pytree.tree_flatten(pt_outputs)

        # Hack for huggingface model outputs
        try:
            from transformers import modeling_outputs
        except ImportError:
            pass
        else:

            def _to_tuple(x):
                if isinstance(x, modeling_outputs.ModelOutput):
                    return x.to_tuple()
                return x

            pt_outputs = pytree.tree_map(_to_tuple, pt_outputs)
            pt_outputs, _ = pytree.tree_flatten(pt_outputs)

        return pt_outputs

    def create_outputs(self, *example_outputs):
        return tuple(torch.empty_like(x) for x in example_outputs)

    def create_iobinding(self, pt_inputs, example_outputs):
        pt_inputs = self.format_pt_inputs(pt_inputs)
        example_outputs = self.format_pt_outputs(example_outputs)

        iobinding = self.onnx_session.io_binding()
        args = [arg.contiguous() for arg in pt_inputs]
        for ort_input, arg in zip(self.onnx_session.get_inputs(), args):
            # NOTE: Small hack to reduce OOM issue by running ORT on another device.
            # Disabled due to ORT perf regression.
            # if torch.cuda.device_count() > 1:
            #     arg = arg.detach().to("cuda:1")
            device = arg.device
            iobinding.bind_input(
                ort_input.name,
                device.type,
                device.index or 0,
                self.TORCH_TO_NUMPY_DTYPE[arg.dtype],
                arg.size(),
                arg.data_ptr(),
            )

        outputs = self.create_outputs(*example_outputs)
        for ort_output, output in zip(self.onnx_session.get_outputs(), outputs):
            # if torch.cuda.device_count() > 1:
            #     output = output.detach().to("cuda:1")
            device = output.device
            iobinding.bind_output(
                ort_output.name,
                device.type,
                device.index or 0,
                self.TORCH_TO_NUMPY_DTYPE[output.dtype],
                output.size(),
                output.data_ptr(),
            )
        return iobinding, outputs

    def run_with_iobinding(self, iobinding, outputs):
        # 'outputs' are torch empty tensors binded to 'iobinding'.
        self.onnx_session.run_with_iobinding(iobinding)
        return outputs

    def run(self, pt_inputs):
        # NOTE: For CUDA performance testing, use `run_with_iobinding` to exclude memory
        # copying overhead for inputs/outputs between cpu and gpu.
        # Otherwise perf number is inaccurate.
        pt_inputs = self.format_pt_inputs(pt_inputs)
        onnx_inputs = {
            ort_input.name: pt_input.cpu().numpy()
            for ort_input, pt_input in zip(self.onnx_session.get_inputs(), pt_inputs)
        }
        ort_outputs = self.onnx_session.run(None, onnx_inputs)
        pt_outputs = [
            torch.from_numpy(ort_output).to(current_device)
            for ort_output in ort_outputs
        ]
        if len(pt_outputs) == 1:
            return pt_outputs[0]
        return pt_outputs


class OnnxModelFromDynamo(OnnxModelFromTorchScript):
    """Dynamo and Fx based export. `torch.onnx.dynamo_export`."""

    def __init__(self, output_directory, model, example_inputs):
        self.model_path = self._generate_onnx_model_path(
            output_directory, "bench_dynamo_onnx_model"
        )
        self._export_output = self._export(model, example_inputs, self.model_path)
        self.onnx_session = self._init_ort_session(self.model_path)

    def _export(
        self, model, example_inputs, output_path: str
    ) -> torch.onnx.ExportOutput:
        example_args, example_kwargs = _normalize_bench_inputs(example_inputs)
        options = torch.onnx.ExportOptions()
        export_output = torch.onnx.dynamo_export(
            model, *example_args, **example_kwargs, export_options=options
        )

        export_output.save(output_path)
        return export_output

    def format_pt_inputs(self, pt_inputs):
        pt_args, pt_kwargs = _normalize_bench_inputs(pt_inputs)
        return self._export_output.adapt_torch_inputs_to_onnx(*pt_args, **pt_kwargs)

    def format_pt_outputs(self, pt_outputs):
        return self._export_output.adapt_torch_outputs_to_onnx(pt_outputs)


def optimize_onnx_ctx(
    output_directory: str,
    onnx_model_cls: Type[OnnxModelFromTorchScript],
    run_n_iterations: Callable,
) -> Callable:
    # NOTE(bowbao): This function creates and returns the onnx version of 'run_n_iterations',
    # which does the following:
    #   1. Export and cache model.
    #   2. Create iobinding for ORT.
    #   3. Run ORT for n iterations.
    onnx_model: Optional[OnnxModelFromTorchScript] = None

    def run_n_iterations_onnx(model, inputs, n=2):
        from _onnx import reporter
        from torch.onnx._internal import exporter
        from torch.onnx._internal.fx import diagnostics

        # NOTE(bowbao): Capture all export & ort errors and diagnostics.
        # Serialize to csv, to be parsed and summarized later by '._onnx/reporter.py'.
        # TODO: Accuracy mismatch is not reported here in csv.
        assert (
            output_filename.find(".csv") > 0
        ), f"expected output_filename to be a .csv, but got {output_filename}"
        output_error_filename = output_filename[:-4] + "_export_error.csv"
        parser = reporter.ExportErrorParser(
            current_device, current_name, current_batch_size
        )
        try:
            nonlocal onnx_model
            if onnx_model is None:
                onnx_model = onnx_model_cls(
                    output_directory, model, copy.deepcopy(inputs)
                )

            for _ in range(n - 1):
                onnx_model.run(inputs)
            return onnx_model.run(inputs)
        except exporter.OnnxExporterError as e:
            # `torch.onnx.dynamo_export` raises error that encloses diagnostics.
            diagnostic_context = e.diagnostic_context
            for parsed_error in parser.parse_diagnostic_context(diagnostic_context):
                output_csv(
                    output_error_filename, parsed_error.headers, parsed_error.row
                )

            # Check also the raw exception that caused export failure.
            # Skip if it is already analyzed by diagnostics.
            cause_of_exception = e.__cause__
            if not isinstance(
                cause_of_exception, diagnostics.RuntimeErrorWithDiagnostic
            ):
                parsed_error = parser.parse_exception(cause_of_exception)
                output_csv(
                    output_error_filename, parsed_error.headers, parsed_error.row
                )
            raise
        except Exception as e:
            # `torch.onnx.export` errors.
            # ORT errors.
            parsed_error = parser.parse_exception(e)
            output_csv(output_error_filename, parsed_error.headers, parsed_error.row)
            raise

    return run_n_iterations_onnx


def read_batch_size_from_file(args, filename, model_name):
    batch_size = None
    if os.path.exists("benchmarks"):
        filename = os.path.join("benchmarks", filename)
    assert os.path.exists(filename), filename
    with open(filename) as f:
        lines = f.readlines()
        lines = [i.split(",") for i in lines if len(i.strip()) > 0]
        for val in lines:
            cur_name, b = val
            if model_name == cur_name:
                batch_size = int(b)
    if batch_size is None:
        log.warning("Could not find batch size for %s", model_name)
    elif batch_size == -1:
        raise RuntimeError(
            f"Batch size is unset for {model_name} in {args.batch_size_file}"
        )
    print(f"batch size: {batch_size}")
    return batch_size


class TimeOutException(Exception):
    pass


def alarm_handler(signum, frame):
    raise TimeOutException()


def exit_after(s):
    """
    Decorator to raise TimeoutException if the fn is taking more than s seconds
    to run.
    """

    def outer(fn):
        def inner(*args, **kwargs):
            signal.signal(signal.SIGALRM, alarm_handler)
            signal.alarm(s)
            try:
                result = fn(*args, **kwargs)
            finally:
                signal.alarm(0)
            return result

        return inner

    return outer


def get_peak_memory():
    return torch.cuda.max_memory_allocated() / 10**9


def null_experiment(args, model_iter_fn, model, example_inputs):
    """
    A no-op experiment useful for making sure TorchBenchark alone works properly.
    """

    return []


def cast_to(dtype, model, inputs):
    # cast model and inputs to fp16
    if dtype == torch.float16:
        model = model.half()
    else:
        model = model.to(dtype)

    inputs = tree_map(
        lambda x: x.to(dtype)
        if isinstance(x, torch.Tensor) and x.is_floating_point()
        else x,
        inputs,
    )
    return model, inputs


def cast_to_bf16(model, inputs):
    return cast_to(torch.bfloat16, model, inputs)


def cast_to_fp16(model, inputs):
    return cast_to(torch.float16, model, inputs)


def cast_to_fp64(model, inputs):
    return cast_to(torch.float64, model, inputs)


def cast_to_fp32(model, inputs):
    return cast_to(torch.float32, model, inputs)


def reset_rng_state(use_xla=False):
    torch.manual_seed(1337)
    random.seed(1337)
    np.random.seed(1337)
    if use_xla:
        xm.set_rng_state(1337, str(xm.xla_device()))


class DummyGradScaler:
    def scale(self, loss):
        return loss


def get_dynamo_stats():
    # TODO: consider deepcopy'ing the entire counters struct and
    # adding a helper to do subtraction on it
    return collections.Counter(
        {
            "calls_captured": torch._dynamo.utils.counters["stats"]["calls_captured"],
            "unique_graphs": torch._dynamo.utils.counters["stats"]["unique_graphs"],
            "graph_breaks": sum(torch._dynamo.utils.counters["graph_break"].values()),
            # NB: The plus removes zero counts
            "unique_graph_breaks": len(+torch._dynamo.utils.counters["graph_break"]),
        }
    )


def maybe_fresh_cache(fn, is_cold_start):
    def inner(*args, **kwargs):
        cache_minder = contextlib.nullcontext()
        if is_cold_start:
            cache_entries = {}
            cache_minder = fresh_inductor_cache(cache_entries)

        try:
            with cache_minder:
                return fn(*args, **kwargs)
        finally:
            dump_cache = False
            if dump_cache and is_cold_start:
                output_csv(
                    output_filename[:-4] + "_triton_cache.csv",
                    ["dev", "name", "batch_size", "triton_cache"],
                    [
                        current_device,
                        current_name,
                        current_batch_size,
                        cache_entries,
                    ],
                )

    return inner


@contextmanager
def maybe_init_distributed(should_init_distributed, port="6789", rank=0, world_size=1):
    # To avoid multiple inheritance from _dynamo.test_case.TestCase and MultiProcessTestCase,
    # Just manually implement the most important part of the dynamo behavior to reset/clear.
    try:
        if should_init_distributed:
            torch.cuda.set_device(rank)
            os.environ["MASTER_ADDR"] = "localhost"
            os.environ["MASTER_PORT"] = port
            torch.distributed.init_process_group(
                "nccl", rank=rank, world_size=world_size
            )
        yield
    finally:
        if should_init_distributed:
            torch.distributed.destroy_process_group()


class BenchmarkRunner:
    def __init__(self):
        self.model_iter_fn = None
        self.grad_scaler = DummyGradScaler()
        self.autocast = contextlib.nullcontext
        self.optimizer = None
        self._args = None

    def setup_amp(self):
        if self.args.only in self.fp32_only_models:
            return

        if self.args.amp and self.args.devices == ["cuda"]:
            # AMP training can lead to small loss values which can undeflow
            # gradient values returning in zero gradients. To solve this
            # problem, PyTorch introduces GradScaler. GradScaler is a stateful
            # structure, that scales the loss values to prevent underflow. Loss
            # values are big at the beginning of training (therefore not
            # requiring scaling), while loss value tends to be small as network
            # starts getting better (requiring scaling). GradScaler manages all
            # of this fine tuning, checking the gradients are turning to inf,
            # discarding such batches.

            # Since we are not running a long iteration, default value of
            # init_scale 65536 is going to turn all gradients to inf. Therefore,
            # we just use a init_scale of 2.0 for benchmarking purpose.

            # Disabling Gradscaler because
            #  1) Benchmark setup runs 2 iterations of fwd-bwd. So, not useful.
            #  2) Current setup shares grad_scaler for eager and dynamo model,
            #  which is bad as Gradscaler has state and can adjust the scaling
            #  factor between eager and dynamo run, making accuracy check
            #  harder.
            # self.grad_scaler = torch.cuda.amp.GradScaler(init_scale=2.0)
            self.autocast = torch.cuda.amp.autocast
        elif (self.args.bfloat16 or self.args.amp) and self.args.devices == ["cpu"]:
            self.autocast = torch.cpu.amp.autocast

    def init_optimizer(self, name, device, params):
        if device == "cuda" and self.args.training and name not in CI_SKIP_OPTIMIZER:
            self.optimizer = torch.optim.SGD(params, lr=0.01, foreach=True)
        else:
            self.optimizer = None

    @property
    def args(self):
        return self._args

    @args.setter
    def args(self, args):
        self._args = args

    @property
    def skip_models(self):
        return set()

    @property
    def skip_models_for_cuda(self):
        return set()

    @property
    def skip_models_for_cpu(self):
        return set()

    @property
    def slow_models(self):
        return set()

    @property
    def very_slow_models(self):
        return set()

    @property
    def non_deterministic_models(self):
        return set()

    @property
    def fp32_only_models(self):
        return set()

    @property
    def force_amp_for_fp16_bf16_models(self):
        return set()

    @property
    def skip_not_suitable_for_training_models(self):
        return set()

    @property
    def failing_torchinductor_models(self):
        return set()

    @property
    def failing_fx2trt_models(self):
        return set()

    @property
    def skip_accuracy_checks_large_models_dashboard(self):
        return set()

    @property
    def skip_accuracy_check_as_eager_non_deterministic(self):
        return set()

    @property
    def get_tolerance_and_cosine_flag(self, is_training, current_device, name):
        raise NotImplementedError()

    @property
    def equal_nan(self):
        equal_nan = True
        if self.args.float32:
            equal_nan = False
        return equal_nan

    def iter_models(self, args):
        for model_name in self.iter_model_names(args):
            for device in args.devices:
                try:
                    yield self.load_model(
                        device,
                        model_name,
                        batch_size=args.batch_size,
                    )
                except NotImplementedError:
                    continue  # bad benchmark implementation

    def deepcopy_model(self, model):
        return copy.deepcopy(model)

    def cast_based_on_args(self, model, example_inputs):
        if self.args.float32 or self.args.only in self.fp32_only_models:
            if not self.args.float32:
                log.warning("Model %s supports float32 only", self.args.only)
            model, example_inputs = cast_to_fp32(model, example_inputs)
        elif self.args.float16:
            if self.args.only in self.force_amp_for_fp16_bf16_models:
                log.warning(
                    "Model %s does not support float16, running with amp instead",
                    self.args.only,
                )
                self.args.amp = True
                self.setup_amp()
            else:
                model, example_inputs = cast_to_fp16(model, example_inputs)
        elif self.args.bfloat16:
            if self.args.only in self.force_amp_for_fp16_bf16_models:
                log.warning(
                    "Model %s does not support bfloat16, running with amp instead",
                    self.args.only,
                )
                self.args.amp = True
                self.setup_amp()
            else:
                model, example_inputs = cast_to_bf16(model, example_inputs)

        return model, example_inputs

    def validate_model(self, model, example_inputs):
        """
        Runs the eager model with example inputs to ensure that eager passes.
        """
        model = self.deepcopy_model(model)
        example_inputs = clone_inputs(example_inputs)
        model, example_inputs = self.cast_based_on_args(model, example_inputs)
        try:
            self.model_iter_fn(model, example_inputs)
        except Exception as e:
            raise NotImplementedError("Eager model failed to run") from e

    def maybe_cast(self, model, example_inputs):
        model = self.deepcopy_model(model)
        example_inputs = clone_inputs(example_inputs)
        model, example_inputs = self.cast_based_on_args(model, example_inputs)
        return model, example_inputs

    def decay_batch_exp(self, batch_size, factor=0.5, divisor=2):
        out_batch_size = batch_size * factor
        if out_batch_size > divisor:
            out_batch_size = (out_batch_size + 1) // divisor * divisor
        else:
            out_batch_size = batch_size - 1
        return max(0, int(out_batch_size))

    def batch_size_finder(self, device, model_name, initial_batch_size=1024):
        batch_size = initial_batch_size
        while batch_size >= 1:
            torch.cuda.empty_cache()
            try:
                device, name, model, example_inputs, _ = self.load_model(
                    device,
                    model_name,
                    batch_size,
                )
                self.model_iter_fn(model, example_inputs)
                return batch_size
            except RuntimeError as e:
                error_str = str(e)
                if "channels_last" in error_str:
                    break
            batch_size = self.decay_batch_exp(batch_size)
        return 1

    def run_n_iterations(self, mod, inputs):
        n = self.args.iterations
        for _ in range(n - 1):
            self.model_iter_fn(mod, inputs, collect_outputs=False)
        return self.model_iter_fn(mod, inputs, collect_outputs=True)

    def optimizer_zero_grad(self, mod):
        if self.optimizer is not None:
            self.optimizer.zero_grad(True)
        else:
            mod.zero_grad(True)

    def optimizer_step(self):
        if self.optimizer is not None:
            self.optimizer.step()

    def get_benchmark_indices(self, length):
        start = self._args.partition_id * (length // self._args.total_partitions)
        end = (
            (self._args.partition_id + 1) * (length // self._args.total_partitions)
            if self._args.partition_id < self._args.total_partitions - 1
            else length
        )
        return start, end

    def check_accuracy(
        self, name, model, example_inputs, optimize_ctx, experiment, tag
    ):
        """
        Checks accuracy.
        1) Collect the outputs with fp64 datatype. This is useful for error checking.
        2) Checks if eager itself has variations.
        """
        start_stats = get_dynamo_stats()

        def record_status(accuracy_status, dynamo_start_stats):
            """
            Records the status in the csv file
            """
            if current_name in self.non_deterministic_models:
                if accuracy_status in (
                    "pass",
                    "eager_two_runs_differ",
                    "fail_accuracy",
                ):
                    accuracy_status = "pass"

            headers = ["dev", "name", "batch_size", "accuracy"]
            fields = [current_device, current_name, current_batch_size, accuracy_status]

            if tag is not None:
                headers.insert(3, "tag")
                fields.insert(3, tag)

            dynamo_stats = get_dynamo_stats()
            dynamo_stats.subtract(dynamo_start_stats)
            for k, v in dynamo_stats.items():
                headers.append(k)
                fields.append(v)

            output_csv(output_filename, headers, fields)
            return accuracy_status

        if name in self.skip_accuracy_checks_large_models_dashboard:
            return record_status("pass_due_to_skip", dynamo_start_stats=start_stats)

        def deepcopy_and_maybe_ddp(model):
            model = self.deepcopy_model(model)
            if self.args.ddp:
                assert (
                    torch.distributed.is_available()
                ), "Can't use DDP without a distributed enabled build"
                from torch.nn.parallel import DistributedDataParallel as DDP

                model = DDP(model, find_unused_parameters=True)
            elif self.args.fsdp:
                assert (
                    torch.distributed.is_available()
                ), "Can't use FSDP without a distributed enabled build"
                from torch.distributed.fsdp import FullyShardedDataParallel as FSDP

                model = FSDP(model, use_orig_params=True)
                if torch._inductor.config.triton.cudagraphs:
                    log.warning("Disabling cudagraphs for FSDP compatibility")
                    torch._inductor.config.triton.cudagraphs = False
            return model

        # Collect the fp64 reference outputs to be used later for accuracy checking.
        fp64_outputs = None
        try:
            model_fp64, inputs_fp64 = cast_to_fp64(
                deepcopy_and_maybe_ddp(model),
                clone_inputs(example_inputs),
            )
            self.init_optimizer(name, current_device, model_fp64.parameters())
            fp64_outputs = self.run_n_iterations(model_fp64, inputs_fp64)
        except Exception:
            log.warning(
                "fp64 golden ref were not generated for %s. Setting accuracy check to cosine",
                name,
            )
            self.args.cosine = True
            fp64_outputs = None

        tolerance, cos_similarity = self.get_tolerance_and_cosine_flag(
            self.args.training, current_device, name
        )

        # Cast the model to float16/float32 as necessary
        model, example_inputs = self.maybe_cast(model, example_inputs)
        accuracy_status = "pass"

        with self.pick_grad(name, self.args.training):
            # Get results of native pytorch
            reset_rng_state()
            try:
                model_copy = deepcopy_and_maybe_ddp(model)
                self.init_optimizer(name, current_device, model_copy.parameters())
                correct_result = self.run_n_iterations(
                    model_copy, clone_inputs(example_inputs)
                )
            except Exception as e:
                accuracy_status = (
                    "eager_1st_run_OOM"
                    if isinstance(e, torch.cuda.OutOfMemoryError)
                    else "eager_1st_run_fail"
                )
                log.exception(e)
                return record_status(accuracy_status, dynamo_start_stats=start_stats)

            # Rerun native pytorch
            reset_rng_state()
            try:
                model_copy = deepcopy_and_maybe_ddp(model)
                self.init_optimizer(name, current_device, model_copy.parameters())
                correct_rerun_result = self.run_n_iterations(
                    model_copy, clone_inputs(example_inputs)
                )
            except Exception as e:
                accuracy_status = (
                    "eager_2nd_run_OOM"
                    if isinstance(e, torch.cuda.OutOfMemoryError)
                    else "eager_2nd_run_fail"
                )
                return record_status(accuracy_status, dynamo_start_stats=start_stats)

            # Two eager runs should have exactly same result
            is_same = True
            try:
                if (
                    name not in self.skip_accuracy_check_as_eager_non_deterministic
                    and not same(
                        correct_result,
                        correct_rerun_result,
                        fp64_ref=None,
                        cos_similarity=False,
                        tol=0,
                        equal_nan=self.equal_nan,
                    )
                ):
                    is_same = False
            except Exception as e:
                # Sometimes torch.allclose may throw RuntimeError
                is_same = False

            if not is_same:
                accuracy_status = "eager_two_runs_differ"
                return record_status(accuracy_status, dynamo_start_stats=start_stats)

            correct_rerun_result = None

            # Run with Dynamo
            reset_rng_state()
            torch._dynamo.reset()
            try:
                model_copy = deepcopy_and_maybe_ddp(model)
                self.init_optimizer(name, current_device, model_copy.parameters())
                if self.args.export:
                    # TB and TIMM use list example_inputs
                    # HF use dict example_inputs
                    example_args, example_kwargs = _normalize_bench_inputs(
                        example_inputs
                    )

                    # Register the output dataclass to pytree
                    example_outputs = model_copy(*example_args, **example_kwargs)
                    _register_dataclass_output_as_pytree(example_outputs)

                    # apply export on module directly
                    # no need for n iterations
                    # the logic should be the same to self.model_iter_fn (forward_pass)
                    with self.autocast():
                        optimized_model_iter_fn = optimize_ctx(
                            model_copy, example_args, example_kwargs
                        )
                        new_result = optimized_model_iter_fn(
                            *example_args, **example_kwargs
                        )
                else:
                    optimized_model_iter_fn = optimize_ctx(self.run_n_iterations)
                    new_result = optimized_model_iter_fn(model_copy, example_inputs)
            except Exception as e:
                log.exception(e)
                print(
                    "TorchDynamo optimized model failed to run because of following error"
                )
                accuracy_status = (
                    "OOM"
                    if isinstance(e, torch.cuda.OutOfMemoryError)
                    else "fail_to_run"
                )
                return record_status(accuracy_status, dynamo_start_stats=start_stats)

            if name in self.skip_accuracy_check_as_eager_non_deterministic:
                return record_status("pass_due_to_skip", dynamo_start_stats=start_stats)

            # Workaround for ONNX for non-tensor outputs
            if (
                current_onnx_compiler == "torchscript"
                or current_onnx_compiler == "dynamo"
            ):
                from _onnx import patch

                (
                    correct_result,
                    new_result,
                    fp64_outputs,
                ) = patch.patch_non_tensor_outputs(
                    correct_result, new_result, fp64_outputs
                )

            try:
                if not same(
                    correct_result,
                    new_result,
                    fp64_outputs,
                    equal_nan=self.equal_nan,
                    cos_similarity=cos_similarity,
                    tol=tolerance,
                ):
                    is_same = False
            except Exception as e:
                # Sometimes torch.allclose may throw RuntimeError
                is_same = False

            if not is_same:
                if self.args.skip_accuracy_check:
                    accuracy_status = "pass_due_to_skip"
                else:
                    accuracy_status = "fail_accuracy"
                return record_status(accuracy_status, dynamo_start_stats=start_stats)

        return record_status(accuracy_status, dynamo_start_stats=start_stats)

    def check_tolerance(
        self, name, model, example_inputs, optimize_ctx, base_device="cpu"
    ):
        """
        Checks tolerance based on https://pytorch.org/docs/stable/generated/torch.allclose.html.
        """
        tolerance_status = "pass"
        if name in self.skip_accuracy_checks_large_models_dashboard:
            tolerance_status = "pass_due_to_skip"
            return tolerance_status
        # Cast the model to float16/float32 as necessary
        model, example_inputs = self.maybe_cast(model, example_inputs)

        with self.pick_grad(name, self.args.training):
            # Get results of native pytorch
            reset_rng_state()
            model_copy = copy.deepcopy(model)
            model_copy = model_copy.to(base_device)
            example_inputs_copy = copy.deepcopy(example_inputs)
            example_inputs_copy = tree_map(
                lambda x: x.to(base_device), example_inputs_copy
            )
            self.init_optimizer(name, base_device, model_copy.parameters())
            correct_result = self.run_n_iterations(model_copy, example_inputs_copy)

            # Run with Dynamo
            # Sometime CI fails with random triton compilation failure which will be skipped for now
            # TODO: revisit this after switching to new Triton runtime
            reset_rng_state()
            torch._dynamo.reset()
            try:
                self.init_optimizer(name, current_device, model.parameters())
                optimized_model_iter_fn = optimize_ctx(self.run_n_iterations)
                new_result = optimized_model_iter_fn(model, example_inputs)
            except Exception as e:
                log.exception(e)
                if (
                    self.args.ci
                    and isinstance(e, BackendCompilerFailed)
                    and (
                        "Internal Triton PTX codegen error" in str(e)
                        or "cubin" in str(e)
                    )
                ):
                    return "pass_due_to_skip"
                else:
                    print(
                        "TorchDynamo optimized model failed to run because of following error"
                    )
                    return "fail_to_run"

            def dump_max_mean_values(tol, ref, res):
                if isinstance(ref, (list, tuple, torch.nn.ParameterList, torch.Size)):
                    for refi, resi in zip(ref, res):
                        dump_max_mean_values(tol, refi, resi)
                elif isinstance(ref, dict):
                    for k in ref.keys():
                        dump_max_mean_values(tol, ref[k], res[k])
                elif isinstance(ref, torch.Tensor):
                    res = res.to(base_device)
                    t = torch.abs(ref - res) / (1 + torch.abs(ref))
                    tol.append(t.flatten().to(torch.float32))
                return tol

            tol = []
            dump_max_mean_values(tol, correct_result, new_result)
            tol = torch.cat(tol)
            tol = torch.tensor(tol)
            max = torch.max(tol)
            mean = torch.mean(tol)
            div = torch.std(tol)
            headers = ["dev", "name", "batch_size", "max", "mean", "std"]
            fields = [
                current_device,
                current_name,
                current_batch_size,
                max.item(),
                mean.item(),
                div.item(),
            ]
            output_csv(output_filename, headers, fields)
        return tolerance_status

    def run_performance_test(
        self, name, model, example_inputs, optimize_ctx, experiment, tag=None
    ):
        if self.args.xla:
            with self.pick_grad(name, self.args.training):
                return experiment(*self.maybe_cast(model, example_inputs))

        def warmup(fn, model, example_inputs, mode, niters=5):
            peak_mem = 0
            start_stats = get_dynamo_stats()
            try:
                if current_device == "cuda":
                    torch.cuda.reset_peak_memory_stats()
                    torch.cuda.empty_cache()
                t0 = time.perf_counter()
                for _ in range(niters):
                    fn(model, example_inputs)
                t1 = time.perf_counter()
                latency = t1 - t0
                if current_device == "cuda":
                    peak_mem = get_peak_memory()
                elif current_device == "cpu":
                    total = psutil.virtual_memory().total
                    percentage = psutil.Process(os.getpid()).memory_percent()
                    peak_mem = percentage * total / 10**9
            except Exception:
                log.exception("Backend %s failed in warmup()", mode)
                return sys.exit(-1)
            dynamo_stats = get_dynamo_stats()
            dynamo_stats.subtract(start_stats)
            return latency, peak_mem, dynamo_stats

        # Cast the model to float16/float32 as necessary
        model, example_inputs = self.maybe_cast(model, example_inputs)
        self.init_optimizer(name, current_device, model.parameters())
        with self.pick_grad(name, self.args.training):
            ok, total = Stats.reset_counters()
            experiment_kwargs = {}
            if tag is not None:
                experiment_kwargs["tag"] = tag
            results = []
            eager_latency, eager_peak_mem, _ = warmup(
                self.model_iter_fn, model, example_inputs, "eager"
            )
            optimized_model_iter_fn = optimize_ctx(self.model_iter_fn)
            dynamo_latency, dynamo_peak_mem, dynamo_stats = warmup(
                optimized_model_iter_fn, model, example_inputs, "dynamo"
            )

            compilation_time = dynamo_latency - eager_latency
            compression_ratio = (
                eager_peak_mem / dynamo_peak_mem if dynamo_peak_mem else 0.0
            )
            if self.args.print_memory:
                print(
                    f"memory: eager: {eager_peak_mem:.2f} GB, "
                    f"dynamo: {dynamo_peak_mem:.2f} GB, "
                    f"ratio: {compression_ratio:.2f}"
                )

            if experiment.func is speedup_experiment:
                experiment_kwargs["compilation_latency"] = compilation_time
                experiment_kwargs["compression_ratio"] = compression_ratio
                experiment_kwargs["eager_peak_mem"] = eager_peak_mem
                experiment_kwargs["dynamo_peak_mem"] = dynamo_peak_mem
                experiment_kwargs["dynamo_stats"] = dynamo_stats

            if experiment.func is coverage_experiment:
                ok, total = Stats.reset_counters()
                results = []
                # run with torch._dynamo few times to populate the cache
                for _ in range(3):
                    optimized_model_iter_fn(model, example_inputs)
                _, frames_second_pass = Stats.reset_counters()  # should be 0
                if frames_second_pass > 0:
                    optimized_model_iter_fn(model, example_inputs)
                    _, frames_third_pass = Stats.reset_counters()  # should be 0
                else:
                    frames_third_pass = 0

                results.append(
                    f"{ok:3}/{total:3} +{frames_third_pass} frames {compilation_time:3.0f}s"
                )

            if not hasattr(model, name):
                model.name = name
            results.append(experiment(model, example_inputs, **experiment_kwargs))
            return " ".join(map(str, results))

    def minify_model(
        self,
        name,
        model,
        example_inputs,
        optimize_ctx,
        experiment,
        tag,
    ):
        logging.info("Minifying %s...", name)
        os.environ["TORCH_COMPILE_DEBUG"] = "1"
        os.environ["TORCHDYNAMO_REPRO_AFTER"] = "dynamo"
        os.environ["TORCHDYNAMO_REPRO_LEVEL"] = "4"

        self.check_accuracy(name, model, example_inputs, optimize_ctx, experiment, tag)

        if self.args.output_directory:
            repro_dir = self.args.output_directory
        else:
            repro_dir = torch._dynamo.config.base_dir

        try:
            shutil.move("repro.py", f"{repro_dir}/{name}_repro.py")
        except OSError as e:
            logging.error("Could not find repro script for model %s", name)
        else:
            logging.info(
                "Repro script for model %s with minified graph saved to %s",
                name,
                repro_dir,
            )

    def run_one_model(
        self,
        name,
        model,
        example_inputs,
        optimize_ctx,
        experiment,
        explain=False,
        tag=None,
    ):
        mode = "train" if self.args.training else "eval"
        msg = f"{current_device:4} {mode:5} {current_name:34} "
        if tag:
            msg += f" {tag:26}"
        print(msg, flush=True)

        start_stats = get_dynamo_stats()

        if self.args.accuracy:
            status = self.check_accuracy(
                name, model, example_inputs, optimize_ctx, experiment, tag
            )
            print(status)
            if status == "fail_accuracy" and self.args.minify:
                self.minify_model(
                    name, model, example_inputs, optimize_ctx, experiment, tag
                )
        elif self.args.tolerance:
            status = self.check_tolerance(name, model, example_inputs, optimize_ctx)
            print(status)
        elif self.args.performance:
            status = self.run_performance_test(
                name, model, example_inputs, optimize_ctx, experiment, tag
            )
            print(status)
        if self.args.timing:
            from torch._dynamo.utils import op_count, print_time_report
            from torch.utils._stats import simple_call_counter

            print_time_report()
            stats = "STATS: "
            stats = stats + " | ".join(
                itertools.chain(
                    [f"call_* op count: {op_count}"],
                    (f"{key}:{value}" for key, value in simple_call_counter.items()),
                )
            )
            print(stats)
        stats = get_dynamo_stats()
        stats.subtract(start_stats)

        if explain:
            print(
                f"Dynamo produced {stats['unique_graphs']} graphs "
                f"covering {stats['calls_captured']} ops with "
                f"{stats['graph_breaks']} graph breaks ({stats['unique_graph_breaks']} unique)"
            )

        if explain or self.args.log_graph_breaks or self.args.print_graph_breaks:
            filename = f"{output_filename.rstrip('.csv')}_graph_breaks.csv"

            def add_double_quotes(x):
                # Delimiter because reason could have comma
                return f'"{x}"'

            for graph_break in graph_break_reasons:
                reason = add_double_quotes(graph_break.reason)
                user_stack = add_double_quotes(
                    ", ".join([str(x) for x in graph_break.user_stack])
                )
                output_csv(
                    filename,
                    ["model", "reason", "user_stack"],
                    [current_name, reason, user_stack],
                )

        if self.args.stats:
            Stats.print_summary()


def help(fn):
    return fn.__doc__


diff_branch_default = "DIFF-BRANCH-DEFAULT"


def should_diff_branch(args):
    return args.diff_branch != diff_branch_default


def parse_args(args=None):
    parser = argparse.ArgumentParser()
    parser.add_argument(
        "--filter", "-k", action="append", help="filter benchmarks with regexp"
    )
    parser.add_argument(
        "--exclude", "-x", action="append", help="filter benchmarks with regexp"
    )
    parser.add_argument(
        "--exclude-exact", action="append", help="filter benchmarks with exact match"
    )
    parser.add_argument(
        "--total-partitions",
        type=int,
        default=1,
        choices=range(1, 10),
        help="Total number of partitions we want to divide the benchmark suite into",
    )
    parser.add_argument(
        "--partition-id",
        type=int,
        default=0,
        help="ID of the benchmark suite partition to be run. Used to divide CI tasks",
    )
    parser.add_argument(
        "--devices", "--device", "-d", action="append", help="cpu or cuda"
    )
    parser.add_argument("--device-index", help="CUDA device index")
    parser.add_argument(
        "--repeat", "-n", type=int, default=30, help="number of timing runs"
    )
    iterations_per_run_help = """
        Run this may iterations for each time measurement. This is mainly used for
        XLA training. We want to run multiple iterations per measurement so the
        tracing and computation for different iteartions can overlap with each
        other. This makes sure we have an accurate xla baseline.
    """
    parser.add_argument(
        "--iterations-per-run", type=int, default=1, help=iterations_per_run_help
    )
    parser.add_argument(
        "--randomize-input",
        action="store_true",
        help="Whether to randomize the input values. Dimensions will be kept the same.",
    )
    parser.add_argument(
        "--threads",
        "-t",
        type=int,
        help="number of threads to use for eager and inductor",
    )
    parser.add_argument(
        "--nopython", action="store_true", help="Turn graph breaks into errors"
    )
    parser.add_argument(
        "--no-skip",
        action="store_true",
        help="run models that are in the global SKIP list",
    )
    parser.add_argument(
        "--prims-nvfuser", action="store_true", help="user prims + nvfuser backend"
    )
    parser.add_argument(
        "--dump-raw-metrics",
        action="store_true",
        help="dump raw timing metrics from speedup experiment",
    )
    parser.add_argument(
        "--log-operator-inputs",
        action="store_true",
        default=False,
    )
    parser.add_argument(
        "--channels-last",
        action="store_true",
        default=False,
        help="use channels last format",
    )
    parser.add_argument(
        "--batch-size", "--batch_size", type=int, help="batch size for benchmarking"
    )
    parser.add_argument(
        "--iterations", type=int, default=2, help="how many iterations to run"
    )
    parser.add_argument(
        "--batch-size-file", type=str, help="String to load batch size from"
    )
    parser.add_argument("--cosine", action="store_true", help="use cosine similarity")
    parser.add_argument(
        "--cpp-wrapper", action="store_true", help="turn on cpp/cuda wrapper codegen"
    )
    parser.add_argument(
        "--freezing", action="store_true", help="turn on freezing", default=False
    )
    parser.add_argument(
        "--ci", action="store_true", help="Flag to tell that its a CI run"
    )
    parser.add_argument(
        "--dynamic-ci-skips-only",
        action="store_true",
        help=(
            "Run only the models that would have been skipped in CI "
            "if dynamic-shapes, compared to running without dynamic-shapes.  "
            "This is useful for checking if more models are now "
            "successfully passing with dynamic shapes.  "
            "Implies --dynamic-shapes and --ci"
        ),
    )
    parser.add_argument(
        "--dashboard", action="store_true", help="Flag to tell that its a Dashboard run"
    )
    parser.add_argument(
        "--skip-fp64-check", action="store_true", help="skip accuracy check using fp64"
    )
    parser.add_argument(
        "--fast", "-f", action="store_true", help="skip slow benchmarks"
    )
    parser.add_argument(
        "--only",
        help="""Run just one model from torchbench. Or
        specify the path and class name of the model in format like:
        --only=path:<MODEL_FILE_PATH>,class:<CLASS_NAME>

        Due to the fact that dynamo changes current working directory,
        the path should be an absolute path.

        The class should have a method get_example_inputs to return the inputs
        for the model. An example looks like
        ```
        class LinearModel(nn.Module):
            def __init__(self):
                super().__init__()
                self.linear = nn.Linear(10, 10)

            def forward(self, x):
                return self.linear(x)

            def get_example_inputs(self):
                return (torch.randn(2, 10),)
        ```
    """,
    )
    parser.add_argument(
        "--ddp",
        action="store_true",
        help="Wraps model in DDP before running it, and uses dynamo DDPOptmizer (graph breaks) by default.",
    )
    parser.add_argument(
        "--fsdp",
        action="store_true",
        help="""Wraps model in FSDP before running it. Disables cudagraphs by default.
        Doesn't recursively wrap, mainly useful for checking dynamo UnspecNNModule compatibility
    """,
    )
    parser.add_argument(
        "--no-optimize-ddp",
        action="store_true",
        help="Disables dynamo DDPOptimizer (graph breaks). (Applies only when using --ddp benchmark mode).",
    )
    parser.add_argument(
        "--distributed-master-port",
        default="6789",
        help="Port to bind for for torch.distributed.  Use the default unless it's conflicting with another user",
    )
    parser.add_argument(
        "--dynamic-shapes",
        action="store_true",
        help="Runs a dynamic shapes version of the benchmark, if available.",
    )
    parser.add_argument(
        "--dynamic-batch-only",
        action="store_true",
        help="Only assume batch dimension is dynamic.  Implies --dynamic-shapes",
    )
    parser.add_argument(
        "--specialize-int", action="store_true", help="Run with specialize_int=True."
    )
    parser.add_argument(
        "--use-eval-mode",
        action="store_true",
        help="sets model.eval() to reduce randomness",
    )
    parser.add_argument(
        "--skip-accuracy-check",
        action="store_true",
        help="keeps running even when accuracy fails",
    )
    parser.add_argument(
        "--generate-aot-autograd-stats",
        action="store_true",
        help="Generates AOT Autograd stats like how mnay graphs are sent to AOT",
    )
    parser.add_argument(
        "--inductor-settings",
        action="store_true",
        help="Use same settings as --inductor for baseline comparisons",
    )
    parser.add_argument(
        "--suppress-errors",
        action="store_true",
        help="Suppress errors instead of raising them",
    )
    parser.add_argument(
        "--output",
        help="Overrides the output filename",
    )
    parser.add_argument(
        "--output-directory",
        help="Overrides the directory to place output files.",
    )
    parser.add_argument(
        "--baseline",
        help="Compare with a prior --output",
    )
    parser.add_argument(
        "--part",
        default=None,
        help="Specify the part of the model to run.",
    )
    parser.add_argument(
        "--export-profiler-trace",
        action="store_true",
        help="exports trace of kineto profiler",
    )
    parser.add_argument(
        "--profiler-trace-name",
        "--profiler_trace_name",
        help="Overwrites exported trace name",
    )
    parser.add_argument(
        "--diff-branch",
        default=diff_branch_default,
        help="delta current branch against given branch.",
    )
    parser.add_argument(
        "--tag", default=None, help="Specify a tag to be included in csv files."
    )
    parser.add_argument(
        "--explain",
        action="store_true",
        help="print some graph/op statistics during the run, similar to .explain()",
    )
    parser.add_argument(
        "--stats",
        action="store_true",
        help="print graph counter stats",
    )
    parser.add_argument(
        "--print-memory",
        action="store_true",
        help="print extra memory statistics",
    )
    parser.add_argument(
        "--print-dataframe-summary",
        action="store_true",
        help="print dataframe result used for calculating accuracy",
    )
    parser.add_argument(
        "--cold-start-latency",
        "--cold_start_latency",
        action="store_true",
        help="Use a fresh triton cachedir when running each model, to force cold-start compile.",
    )
    parser.add_argument(
        "--disable-cudagraphs",
        action="store_true",
        help="Disables cudagraphs for Inductor",
    )
    parser.add_argument(
        "--disable-split-reductions",
        action="store_true",
        help="Disables split reductions for Inductor",
    )
    parser.add_argument(
        "--disable-persistent-reductions",
        action="store_true",
        help="Disables split reductions for Inductor",
    )
    parser.add_argument(
        "--disable-divisible-by-16",
        action="store_true",
        help="Disables divisible by 16 hint to Triton for Inductor",
    )
    parser.add_argument(
        "--inductor-compile-mode",
        default=None,
        help="torch.compile mode argument for inductor runs.",
    )
    parser.add_argument(
        "--print-graph-breaks",
        action="store_true",
        help="Show a warning whenever graph break",
    )
    parser.add_argument(
        "--log-graph-breaks",
        action="store_true",
        help="log graph breaks in a file",
    )
    parser.add_argument(
        "--trace-on-xla",
        action="store_true",
        help="Whether to trace the model on XLA or on eager device",
    )
    parser.add_argument(
        "--xla-tolerance",
        type=float,
        default=1e-2,
        help="XLA needs a loose tolerance to pass the correctness check",
    )
    parser.add_argument(
        "--collect-outputs",
        action="store_true",
        help="""Whether to collect outputs for training. Set this to true if we
        want to verify the numerical correctness of graidents. But that may
        cause time measurement not accurate""",
    )
    parser.add_argument(
        "--enable-activation-checkpointing",
        action="store_true",
        help="Enables activation checkpointing for HF models",
    )
    parser.add_argument("--timing", action="store_true", help="Emits phase timing")

    parser.add_argument(
        "--progress",
        action="store_true",
        help="Print n/k models message between each model run.",
    )

    parser.add_argument(
        "--timeout",
        type=int,
        default=2000,
        help="timeout (second) for benchmarking.",
    )

    parser.add_argument(
        "--per_process_memory_fraction",
        type=float,
        default=1,
        help="Set per-process GPU memory fraction (limit) for reducing usable size and reproducing OOMs",
    )

    parser.add_argument(
        "--no-translation-validation",
        action="store_true",
        help="Disable translation validation for accuracy builds.",
    )

    parser.add_argument(
        "--minify",
        action="store_true",
        help="Enable minification when failure is below tolerance. Save repro script for each model.",
    )

    group_fuser = parser.add_mutually_exclusive_group()
    # --nvfuser is now the default, keep the option to not break scripts
    group_fuser.add_argument("--nvfuser", action="store_true", help=argparse.SUPPRESS)
    group_fuser.add_argument("--nnc", action="store_true", help="enable NNC for GPUs")

    group_prec = parser.add_mutually_exclusive_group()
    group_prec.add_argument("--float16", action="store_true", help="cast model to fp16")
    group_prec.add_argument(
        "--bfloat16", action="store_true", help="cast model to bf16"
    )
    group_prec.add_argument("--float32", action="store_true", help="cast model to fp32")
    group_prec.add_argument(
        "--amp", action="store_true", help="use automatic mixed precision"
    )

    group_printout = parser.add_mutually_exclusive_group()
    group_printout.add_argument(
        "--verbose", "-v", action="store_true", help="enable verbose debug printouts"
    )
    group_printout.add_argument(
        "--quiet", "-q", action="store_true", help="suppress debug printouts"
    )

    group = parser.add_mutually_exclusive_group()
    group.add_argument(
        "--coverage", action="store_true", help="(default) " + help(coverage_experiment)
    )
    group.add_argument(
        "--overhead", action="store_true", help=help(overhead_experiment)
    )
    group.add_argument(
        "--speedup-dynamo-ts",
        action="store_true",
        help="TorchDynamo frontend with torchscript backend",
    )
    group.add_argument(
        "--speedup-fx2trt", action="store_true", help=help(speedup_experiment_fx2trt)
    )
    group.add_argument(
        "--speedup-fx2trt-fp16",
        action="store_true",
        help=help(speedup_experiment_fx2trt),
    )
    group.add_argument(
        "--print-fx",
        action="store_true",
        help="Print fx traces captured from model",
    )
    group.add_argument(
        "--print-aten-ops",
        action="store_true",
        help="Print traces of aten ops captured by AOT autograd",
    )
    group.add_argument(
        "--inductor",
        action="store_true",
        help="Measure speedup with TorchInductor",
    )
    group.add_argument(
        "--export",
        action="store_true",
        help="Measure pass rate with export",
    )
    group.add_argument(
        "--export-aot-inductor",
        action="store_true",
        help="Measure pass rate with Export+AOTInductor",
    )
    group.add_argument(
        "--xla", action="store_true", help="Compare TorchXLA to eager PyTorch"
    )
    group.add_argument(
        "--torchscript-onnx",
        "--torchscript_onnx",
        action="store_true",
        help="Measure speedup with TorchScript ONNX, i.e. `torch.onnx.export`",
    )
    group.add_argument(
        "--dynamo-onnx",
        "--dynamo_onnx",
        action="store_true",
        help="Measure speedup with Dynamo ONNX, i.e. `torch.onnx.dynamo_export`",
    )
    group.add_argument(
        "--backend",
        choices=torch._dynamo.list_backends(exclude_tags=None),
        help="measure speedup with a given backend",
    )
    group.add_argument("--nothing", action="store_true", help=help(null_experiment))
    group.add_argument(
        "--log-conv-args",
        action="store_true",
        help="Dump convolution input/weight/bias's shape/stride/dtype and other options to json",
    )
    group.add_argument(
        "--recompile-profiler",
        "--recompile_profiler",
        action="store_true",
        help="Run the dynamo recompilation profiler on each model.",
    )
    group.add_argument(
        "--find-batch-sizes",
        action="store_true",
        help="finds the largest batch size that could fit on GPUs",
    )

    mode_group = parser.add_mutually_exclusive_group(required=True)
    mode_group.add_argument(
        "--accuracy",
        action="store_true",
        help="Checks accuracy with small batch size and eval mode",
    )
    mode_group.add_argument(
        "--performance", action="store_true", help="Measures performance speedup"
    )
    mode_group.add_argument(
        "--tolerance",
        action="store_true",
        help="extracts the tolerance for each model with small batch size and eval mode",
    )
    run_mode_group = parser.add_mutually_exclusive_group(required=True)
    run_mode_group.add_argument(
        "--training",
        action="store_true",
        help="Performs training",
    )
    run_mode_group.add_argument(
        "--inference", action="store_true", help="Performs inference"
    )
    return parser.parse_args(args)


def main(runner, original_dir=None):
    if original_dir:
        os.chdir(original_dir)
    args = parse_args()
    if args.baseline:
        args.baseline = os.path.abspath(args.baseline)

    if should_diff_branch(args):
        import git

        # We do this here so we error out earlier if there's an issue
        repo = git.Repo()
        if repo.is_dirty():
            raise RuntimeError(
                "--diff-branch called on dirty branch. Commit, stash, or reset."
            )
        main_branch = repo.active_branch.name
        if main_branch == args.diff_branch:
            raise RuntimeError(
                f"--diff-branch: current branch is same as {args.diff_branch} branch, what are you diffing?"
            )

    with maybe_init_distributed(
        (args.ddp or args.fsdp) and args.only, port=args.distributed_master_port
    ):
        return maybe_fresh_cache(
            run, (args.cold_start_latency and args.only) or args.ci
        )(runner, args, original_dir)


def run(runner, args, original_dir=None):
    # Pass the parsed args object to benchmark runner object
    runner.args = args

    args.filter = args.filter or [r"."]
    args.exclude = args.exclude or [r"^$"]
    args.exclude_exact = args.exclude_exact or []

    if args.inductor:
        assert args.backend is None
        args.backend = "inductor"
    if args.dynamic_ci_skips_only:
        args.dynamic_shapes = True
        args.ci = True
    if args.dynamic_batch_only:
        args.dynamic_shapes = True
        torch._dynamo.config.assume_static_by_default = True
    if args.dynamic_shapes:
        if not args.dynamic_batch_only:
            torch._dynamo.config.assume_static_by_default = False
    if args.specialize_int:
        torch._dynamo.config.specialize_int = True
    if args.ci:
        if args.accuracy:
            # Run fewer iterations when checking accuracy
            args.repeat = 2

            # Set translation validation on by default on CI accuracy runs.
            torch._dynamo.config.translation_validation = True

        if args.dynamic_ci_skips_only:
            # Test only the incremental set of jobs whose skipped was
            # caused solely by turning on dynamic shapes
            assert args.dynamic_shapes
            ci = functools.partial(CI, args.backend, training=args.training)
            args.filter = list(
                set(CI_SKIP[ci(dynamic=True)]) - set(CI_SKIP[ci(dynamic=False)])
            )
        else:
            ci = functools.partial(
                CI, args.backend, training=args.training, dynamic=args.dynamic_shapes
            )
            for device in args.devices:
                args.exclude_exact.extend(CI_SKIP[ci(device=device)])
    if args.ddp:
        # TODO: we could also hook DDP bench up to --speedup bench, _not_ for mgpu e2e perf,
        # but just to measure impact on singlenode of performing graph-breaks.
        # Left it as a follow up to keep this PR isolated.
        assert (
            args.accuracy
        ), "DDP benchmark is currently only hooked up to --accuracy bench"
        assert args.training, "DDP benchmark requires --training mode"
        if args.no_optimize_ddp:
            torch._dynamo.config.optimize_ddp = False
        else:
            # TODO(whc) after enabling DDPOptimizer by default this could be removed or assert
            torch._dynamo.config.optimize_ddp = True
        if args.only == "dlrm":
            log.error(
                "DLRM+DDP is unsupported as it requires sharding the embedding layer separately from DDP"
            )
            return sys.exit(-1)
    if args.accuracy:
        # Use small batch size. We use >1 batch size to ensure we test
        # batch_norm type of operators that work on batch dims.
        # TODO - Go through the failures for batch size = 2
        if args.batch_size is None:
            if runner.suite_name == "huggingface":
                args.batch_size = 1
            elif runner.suite_name == "torchbench":
                args.batch_size = 4
            else:
                # Larger batch size of TIMM models to have stable batch_norm
                assert runner.suite_name == "timm_models"
                args.batch_size = 8

        # Remove sources of randomness
        if runner.suite_name not in ("timm_models", "huggingface"):
            # TODO - Using train mode for timm_models and HF models. Move to train mode for Torchbench as well.
            args.use_eval_mode = True
        inductor_config.fallback_random = True
        if args.only is not None and args.only not in {
            "alexnet",
            "Background_Matting",
            "pytorch_CycleGAN_and_pix2pix",
            "pytorch_unet",
            "Super_SloMo",
            "vgg16",
            # https://github.com/pytorch/pytorch/issues/96724
            "Wav2Vec2ForCTC",
            "Wav2Vec2ForPreTraining",
            "sam",
        }:
            # some of the models do not support use_deterministic_algorithms
            torch.use_deterministic_algorithms(True)
        os.environ["CUBLAS_WORKSPACE_CONFIG"] = ":4096:8"
        torch.backends.cudnn.deterministic = True
        torch.backends.cudnn.allow_tf32 = False
        torch.backends.cudnn.benchmark = False
        torch.backends.cuda.matmul.allow_tf32 = False

        # Remove randomeness when torch manual seed is called
        patch_torch_manual_seed()

        # Some models e.g. yolov3 assert batch size on n_gpus
        if "CUDA_VISIBLE_DEVICES" not in os.environ:
            args.device_index = "0"

        # Stricter check to disable fallbacks
        args.suppress_errors = False

    if args.device_index is not None:
        os.environ["CUDA_VISIBLE_DEVICES"] = args.device_index

    elif args.performance:
        # Ensure that we test on real scenarios
        args.use_eval_mode = False

    if args.partition_id > args.total_partitions or args.partition_id < 0:
        print("Invalid partition id")
        return sys.exit(-1)

    if not args.devices:
        if torch.cuda.is_available():
            args.devices = ["cuda"]
        else:
            log.warning("torch.cuda.is_available() == False, using CPU")
            args.devices = ["cpu"]

    if args.devices != ["cpu"] and torch.cuda.is_available():
        global synchronize
        synchronize = torch.cuda.synchronize

    if (
        args.devices == ["cuda"]
        and torch.cuda.get_device_properties(0).total_memory < 25 * 2**30
    ):
        # OOM errors on an RTX 3090 with 24gb RAM
        runner.skip_models.update(
            {
                # torchbench
                "hf_Longformer",
                "timm_nfnet",
                "timm_efficientdet",
            }
        )
        if args.training:
            runner.skip_models.add("hf_T5")

    if args.nnc:
        torch._C._jit_override_can_fuse_on_cpu(True)
        torch._C._jit_override_can_fuse_on_gpu(True)
        torch._C._jit_set_texpr_fuser_enabled(True)
        torch._C._jit_set_nvfuser_enabled(False)

    if args.threads:
        torch.set_num_threads(args.threads)

    if args.verbose:
        torch._logging.set_logs(dynamo=logging.DEBUG)

    if args.print_graph_breaks:
        torch._dynamo.config.print_graph_breaks = True

    if args.quiet:
        torch._logging.set_logs(dynamo=logging.ERROR)

    torch._dynamo.config.suppress_errors = args.suppress_errors

    if args.training:
        runner.model_iter_fn = runner.forward_and_backward_pass
        runner.skip_models.update(runner.skip_not_suitable_for_training_models)
    else:
        runner.model_iter_fn = runner.forward_pass

    if args.fast:
        runner.skip_models.update(runner.slow_models)

    if args.devices == ["cpu"]:
        runner.skip_models.update(runner.very_slow_models)
        runner.skip_models.update(runner.skip_models_for_cpu)
    elif args.devices == ["cuda"]:
        runner.skip_models.update(runner.skip_models_for_cuda)

    if args.no_skip:
        runner.skip_models.clear()

    experiment = null_experiment
    global current_name, current_device, current_batch_size, output_filename, optimize_ctx, current_onnx_compiler
    optimize_ctx = contextlib.nullcontext()

    if args.overhead:
        optimize_ctx = torch._dynamo.optimize(dummy_fx_compile, nopython=args.nopython)
        experiment = speedup_experiment
        output_filename = "overheads.csv"
    elif args.inductor:
        inductor_config.debug = args.verbose
        if args.threads:
            inductor_config.cpp.threads = args.threads

        optimize_ctx = functools.partial(
            torch.compile,
            backend="inductor",
            fullgraph=args.nopython,
            mode=args.inductor_compile_mode,
        )
        experiment = speedup_experiment
        output_filename = "inductor.csv"
    elif args.export:
        optimize_ctx = torch._export.export
        experiment = speedup_experiment
        output_filename = "export.csv"
    elif args.xla:
        (dev,) = args.devices
        os.environ["PJRT_DEVICE"] = {"cuda": "GPU", "cpu": "CPU"}[dev]
        torch._dynamo.mark_dynamic = MagicMock()
        experiment = xla
        output_filename = "xla.csv"
    elif args.torchscript_onnx:
        optimize_ctx = functools.partial(
            optimize_onnx_ctx, args.output_directory or ".", OnnxModelFromTorchScript
        )
        experiment = functools.partial(
            speedup_experiment_onnx, OnnxModelFromTorchScript
        )
        output_filename = "torchscript_onnx.csv"
        current_onnx_compiler = "torchscript"
    elif args.dynamo_onnx:
        optimize_ctx = functools.partial(
            optimize_onnx_ctx, args.output_directory or ".", OnnxModelFromDynamo
        )
        experiment = functools.partial(speedup_experiment_onnx, OnnxModelFromDynamo)
        output_filename = "dynamo_onnx.csv"
        current_onnx_compiler = "dynamo"
    elif args.speedup_dynamo_ts:
        optimize_ctx = torch._dynamo.optimize("ts", nopython=args.nopython)
        experiment = speedup_experiment
        output_filename = "speedup_dynamo_ts.csv"
    elif args.prims_nvfuser:
        optimize_ctx = torch._dynamo.optimize("prims_nvfuser", nopython=args.nopython)
        experiment = speedup_experiment
        backend_str = "prims_nvfuser"
        output_filename = f"accuracy_aot_{backend_str}.csv"
    elif args.print_fx:
        optimize_ctx = torch._dynamo.optimize(
            print_fx,
            nopython=args.nopython,
        )
    elif args.print_aten_ops:
        optimize_ctx = torch._dynamo.optimize(
            print_aten_ops,
            nopython=args.nopython,
        )
    elif args.nothing:
        optimize_ctx = nothing
        experiment = speedup_experiment
        output_filename = "nothing.csv"
    elif args.backend or args.export_aot_inductor:
        if args.export_aot_inductor:
            assert not args.training, "AOTInductor only supports inference"
            assert args.devices == ["cuda"], "AOTInductor only tested for CUDA"
            optimize_ctx = export_aot_inductor
        else:
            optimize_ctx = torch._dynamo.optimize(args.backend, nopython=args.nopython)
        experiment = speedup_experiment
        if args.accuracy:
            output_filename = f"accuracy_{args.backend}.csv"
        elif args.tolerance:
            output_filename = f"tolerance_{args.backend}.csv"
        else:
            output_filename = f"speedup_{args.backend}.csv"
    elif args.recompile_profiler:
        output_filename = "recompile_profiler_log.csv"
        experiment = recompile_profiler_experiment
    else:
        optimize_ctx = torch._dynamo.optimize(
            fx_insert_profiling, nopython=args.nopython
        )
        experiment = coverage_experiment
        output_filename = "coverage.csv"

    if args.inductor or args.backend == "inductor" or args.export_aot_inductor:
        inductor_config.triton.cudagraphs = not args.disable_cudagraphs
        inductor_config.triton.persistent_reductions = (
            not args.disable_persistent_reductions
        )
        inductor_config.split_reductions = not args.disable_split_reductions
        inductor_config.triton.divisible_by_16 = not args.disable_divisible_by_16
        inductor_config.cpp_wrapper = args.cpp_wrapper
        if args.inference:
            inductor_config.freezing = args.freezing

    runner.setup_amp()

    if args.output:
        output_filename = args.output

    if output_filename:
        if args.output_directory:
            output_filename = os.path.join(args.output_directory, output_filename)
        else:
            output_filename = os.path.join(
                torch._dynamo.config.base_dir, output_filename
            )

    if args.find_batch_sizes and args.only:
        for device in args.devices:
            batch_size = runner.batch_size_finder(device, args.only)
            print(args.only, batch_size)
            output_csv(output_filename, [], [args.only, batch_size])
        return

    if args.export_profiler_trace:
        if args.profiler_trace_name is None:
            if args.backend:
                args.profiler_trace_name = args.backend
            elif args.inductor:
                args.profiler_trace_name = "inductor"
            else:
                args.profiler_trace_name = "profile"
        else:
            args.profiler_trace_name = args.profiler_trace_name

    if args.no_translation_validation:
        # Overwrite 'translation_validation' config, if specified.
        torch._dynamo.config.translation_validation = False

    experiment = functools.partial(experiment, args, runner.model_iter_fn)

    if args.only and should_diff_branch(args):
        import git

        repo = git.Repo()
        main_branch = repo.active_branch.name
        try:
            # Adding diff-branch again to the args will override previous value
            call_args = (
                [sys.executable] + sys.argv + [f"--diff-branch={diff_branch_default}"]
            )
            # Run for main branch
            subprocess.check_call(call_args + [f"--tag={main_branch}"])
            # Run for comparison branch
            repo.git.checkout(args.diff_branch)
            subprocess.check_call(call_args + [f"--tag={args.diff_branch}"])
        finally:
            # Go back to main branch
            repo.git.checkout(main_branch)
    elif args.only:
        model_name = args.only
        for device in args.devices:
            batch_size = args.batch_size
            if args.batch_size_file:
                batch_size = read_batch_size_from_file(
                    args, args.batch_size_file, model_name
                )
            if model_specified_by_path(args.only):
                model, example_inputs = load_model_from_path(args.only)
                name = model.__class__.__name__
                model = model.to(device=device)
                example_inputs = tree_map_only(
                    torch.Tensor, lambda x: x.to(device=device), example_inputs
                )
            else:
                try:
                    with tqdm(desc="loading model"):
                        if args.part:
                            (
                                device,
                                name,
                                model,
                                example_inputs,
                                batch_size,
                            ) = runner.load_model(
                                device,
                                model_name,
                                batch_size=batch_size,
                                part=args.part,
                            )
                        else:
                            (
                                device,
                                name,
                                model,
                                example_inputs,
                                batch_size,
                            ) = runner.load_model(
                                device, model_name, batch_size=batch_size
                            )
                except NotImplementedError as e:
                    print(e)
                    import traceback

                    print(traceback.format_exc())
                    logging.warning("%s failed to load", args.only)
                    continue  # bad benchmark implementation

            if args.trace_on_xla:
                xla_dev = xm.xla_device()
                model = model.to(device=xla_dev)
                example_inputs = tree_map_only(
                    torch.Tensor, lambda x: x.to(device=xla_dev), example_inputs
                )

            current_name = name
            current_device = device
            current_batch_size = batch_size
            set_model_name(name)

            # Look for stuff that looks like batch size, and mark it dynamic.
            # Better integration would integrate directly with benchmark suite
            # but cannot conveniently do this
            # NB: This must be done late enough so that we don't do more
            # conversions on the inputs
            # NB: Assumes only the first batch-y like dimension is the batch
            marked = False

            def detect_and_mark_batch(t):
                nonlocal marked
                for i, s in enumerate(t.size()):
                    if s == batch_size:
                        torch._dynamo.mark_dynamic(t, i)
                        marked = True
                        break

            if (
                args.dynamic_batch_only
                and batch_size > 1
                and model_name not in CI_SKIP_DYNAMIC_BATCH_ONLY
            ):
                tree_map_only(torch.Tensor, detect_and_mark_batch, example_inputs)
                assert marked, f"nothing in example_inputs had a dim with {batch_size}"

            if args.log_operator_inputs:
                log_operator_inputs(
                    model, example_inputs, runner.model_iter_fn, name, args
                )
                continue

            if args.per_process_memory_fraction != 1:
                torch.cuda.set_per_process_memory_fraction(
                    args.per_process_memory_fraction
                )

            model, example_inputs = runner.cast_based_on_args(model, example_inputs)
            runner.run_one_model(
                name,
                model,
                example_inputs,
                optimize_ctx,
                experiment,
                explain=args.explain,
                tag=args.tag,
            )
        if args.generate_aot_autograd_stats:
            stats_file = output_filename.split(".csv")[0] + "_stats.csv"
            output_csv(
                stats_file,
                ("dev", "name", "batch_size", "total_aot_graphs", "ok_aot_graphs"),
                [
                    current_device,
                    current_name,
                    current_batch_size,
                    *Stats.aot_summary(),
                ],
            )
    else:
        if output_filename and os.path.exists(output_filename):
            os.unlink(output_filename)
        if original_dir:
            os.chdir(original_dir)
        model_names = list(runner.iter_model_names(args))
        nmodels = len(model_names)
        for i, name in enumerate(model_names):
            current_name = name
            placeholder_batch_size = 0
            if args.progress:
                print(f"Running model {i+1}/{nmodels}", flush=True)

            def write_csv(status):
                if args.accuracy:
                    headers = ["dev", "name", "batch_size", "accuracy"]
                    rows = [
                        [device, name, placeholder_batch_size, status]
                        for device in args.devices
                    ]
                elif args.performance:
                    headers = ["dev", "name", "batch_size", "speedup", "abs_latency"]
                    rows = [
                        [device, name, placeholder_batch_size, 0.0, 0.0]
                        for device in args.devices
                    ]
                else:
                    headers = []
                    rows = [
                        [device, name, placeholder_batch_size, 0.0]
                        for device in args.devices
                    ]

                for row in rows:
                    output_csv(output_filename, headers, row)

            try:
                timeout = args.timeout
                if should_diff_branch(args):
                    timeout *= 2
                subprocess.check_call(
                    [sys.executable] + sys.argv + [f"--only={name}"], timeout=timeout
                )
            except subprocess.TimeoutExpired:
                print("TIMEOUT", file=sys.stderr)
                write_csv("timeout")
            except subprocess.SubprocessError:
                print("ERROR", file=sys.stderr)
                write_csv("infra_error")
        print_summary(output_filename, print_dataframe=args.print_dataframe_summary)


def log_operator_inputs(model, example_inputs, model_iter_fn, name, args):
    mode = "training" if args.training else "eval"
    output = os.path.join(os.path.dirname(args.output), f"{name}_{mode}.txt")

    # TODO - add option for coalescing inputs over multiple runs
    if os.path.exists(output):
        print(f"Skipping {name}, {output} already exists")
        return

    print(f"Running {name}")

    operator_mode = OperatorInputsMode()
    fake_tensor_mode = FakeTensorMode()

    with torch._subclasses.fake_tensor.FakeCopyMode(fake_tensor_mode):
        model_fake = copy.deepcopy(model)
        example_inputs_fake = copy.deepcopy(example_inputs)
    try:
        with fake_tensor_mode, operator_mode:
            model_iter_fn(model_fake, example_inputs_fake, collect_outputs=False)
    except Exception as e:
        print(f"{name} failed to run with fake tensors, trying real. Exception: {e}")
        operator_mode = OperatorInputsMode()
        try:
            with operator_mode:
                model_iter_fn(model, example_inputs, collect_outputs=False)
        except Exception as e2:
            print(f"{name} failed to run with real. Exception: {e2}")
            raise

    print(f"Writing output to {output}")
    operator_mode.log_to_file(output)


if __name__ == "__main__":
    raise RuntimeError(
        f"You shouldn't run {sys.argv[0]} directly, instead try timm_model.py, torchbench.py or hugginface.py"
    )<|MERGE_RESOLUTION|>--- conflicted
+++ resolved
@@ -261,6 +261,7 @@
     *CI_SKIP[CI("aot_eager", training=True)],
     *CI_SKIP[CI("aot_eager", training=False, dynamic=True)],
     "llama",  # AssertionError: cannot compute free_symbols of True
+    "torchrec_dlrm",  # RuntimeError: mat1 and mat2 must have the same dtype, but got Float and BFloat16
 ]
 
 CI_SKIP[CI("inductor", training=False, dynamic=True)] = [
@@ -297,14 +298,11 @@
 
 CI_SKIP_DYNAMIC_BATCH_ONLY = {
     "sam",
-<<<<<<< HEAD
-    "dlrm",
-=======
     # See https://github.com/mindee/doctr/blob/f2114758d529ed8d3d0030581638f0520b6b98d8/doctr/models/detection/core.py#L89
     # It iterates over the batch, which is dynamic, and dynamo chokes
     # We should be able to graphbreak there.
     "doctr_det_predictor",
->>>>>>> 7e40b330
+    "dlrm",
 }
 
 
