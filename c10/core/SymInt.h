--- conflicted
+++ resolved
@@ -145,17 +145,10 @@
   // number can be used to diagnose overspecialization.
   int64_t guard_int(const char* file, int64_t line) const;
 
-<<<<<<< HEAD
-  // Distinguish actual symbolic values from large negative integers.
-  bool is_symbolic() const {
-    return is_heap_allocated() &&
-        toSymNodeImplUnowned()->large_negative_int() == 0;
-=======
   // Distinguish actual symbolic values from constants stored on the heap
   bool is_symbolic() const {
     return is_heap_allocated() &&
         !toSymNodeImplUnowned()->constant_int().has_value();
->>>>>>> 4656e094
   }
 
   // N.B. It's important to keep this definition in the header
