--- conflicted
+++ resolved
@@ -186,12 +186,6 @@
   PrivatePool* owner_PrivatePool;
 };
 
-struct HistoryChain {
-  History h;
-  std::unique_ptr<HistoryChain> next; // when blocks are merged we keep records
-                                      // of what used to be in the block
-};
-
 struct ExpandableSegment;
 
 struct Block {
@@ -213,8 +207,13 @@
   int event_count{0}; // number of outstanding CUDA events
   int gc_count{0}; // counter for prioritizing older / less useful blocks for
                    // garbage collection
-  std::unique_ptr<HistoryChain> history;
-  HistoryChain* history_last{nullptr};
+  std::shared_ptr<GatheredContext> context_when_allocated;
+  // only set for the first block in the segment (when prev == null)
+  // this records the frame information when cudaMalloc was called
+  // whereas context_when_allocated records the last time we handed this
+  // memory out from our cache.
+  std::shared_ptr<GatheredContext> context_when_segment_allocated;
+
   ExpandableSegment* expandable_segment_{nullptr};
 
   Block(
@@ -644,18 +643,6 @@
   StatTypes stat_types = {false};
   cudaError_t err;
 };
-
-int trimHistoryBefore(Block* block, void* point) {
-  int n = 0;
-  while (block->history && block->history->h.addr < point) {
-    block->history = std::move(block->history->next);
-    ++n;
-  }
-  if (!block->history) {
-    block->history_last = nullptr;
-  }
-  return n;
-}
 
 // Note: cudaEventCreate when concurrently invoked from multiple threads can be
 // very expensive (at least on certain device/driver combinations). Thus, we a)
@@ -1505,9 +1492,6 @@
       remaining->size -= size;
       bool inserted = pool->blocks.insert(remaining).second;
       TORCH_INTERNAL_ASSERT_DEBUG_ONLY(inserted);
-      if (record_history) {
-        trimHistoryBefore(remaining, (char*)block->ptr + size);
-      }
 
       if (already_split && !block->expandable_segment_) {
         // An already-split inactive block is being shrunk by size bytes.
@@ -1539,19 +1523,13 @@
     block->allocated = true;
     block->requested_size = orig_size;
     if (record_history) {
-      trimHistoryBefore(block, (char*)block->ptr + size);
-      block->history = std::make_unique<HistoryChain>(HistoryChain{
-          History{block->ptr, orig_size, std::move(context)},
-          std::move(block->history)});
-      if (!block->history_last) {
-        block->history_last = block->history.get();
-      }
+      block->context_when_allocated = std::move(context);
       record_trace(
           TraceEntry::ALLOC,
           int64_t(block->ptr),
           orig_size,
           block->stream,
-          block->history->h.context);
+          block->context_when_allocated);
     }
 
     bool inserted = active_blocks.insert(block).second;
@@ -1602,17 +1580,13 @@
           stats.allocated_bytes[stat_type],
           -static_cast<std::int64_t>(block->size));
     });
-    if (block->history) {
+    if (record_history) {
       record_trace(
           TraceEntry::FREE_REQUESTED,
           int64_t(block->ptr),
-          block->history->h.real_size,
+          block->requested_size,
           block->stream,
-<<<<<<< HEAD
-          block->history->h.context);
-=======
           context ? context : block->context_when_allocated);
->>>>>>> 3577ae3e
     }
     if (block->size >= CachingAllocatorConfig::max_split_size())
       update_stat(stats.oversize_allocations, -1);
@@ -2007,6 +1981,8 @@
       segment_info.stream = head_block->stream;
       segment_info.is_large = (!head_block->pool->is_small);
       segment_info.is_expandable = head_block->expandable_segment_;
+      segment_info.context_when_allocated =
+          head_block->context_when_segment_allocated;
       auto mempool_id = pool_to_id.find(head_block->pool->owner_PrivatePool);
       if (mempool_id != pool_to_id.end()) {
         segment_info.owner_private_pool_id = mempool_id->second;
@@ -2031,11 +2007,7 @@
           segment_info.active_size += block_info.size;
           segment_info.requested_size += block_info.requested_size;
         }
-        HistoryChain* h = block->history.get();
-        while (h) {
-          block_info.history.push_back(h->h);
-          h = h->next.get();
-        }
+        block_info.context_when_allocated = block->context_when_allocated;
         block = block->next;
       }
       total_active += segment_info.active_size;
@@ -2286,7 +2258,8 @@
       const std::shared_ptr<GatheredContext>& ctx) {
     TORCH_INTERNAL_ASSERT(!to_map->mapped && size <= to_map->size);
     TORCH_INTERNAL_ASSERT(
-        !to_map->history); // unmapped blocks should not keep history
+        !to_map->context_when_allocated); // unmapped blocks should not keep
+                                          // history
     auto mapped_range =
         to_map->expandable_segment_->map(SegmentRange{to_map->ptr, size});
     // failed to map the memory
@@ -2333,6 +2306,9 @@
           mapped_range.size,
           to_map->stream,
           ctx);
+      if (!to_map->prev && !to_map->context_when_segment_allocated) {
+        to_map->context_when_segment_allocated = ctx;
+      }
     }
 
     return true;
@@ -2378,18 +2354,15 @@
     TORCH_INTERNAL_ASSERT(
         !block->allocated && block->event_count == 0 &&
         block->stream_uses.empty());
-    if (block->history) {
+    if (record_history) {
       record_trace(
           TraceEntry::FREE_COMPLETED,
           int64_t(block->ptr),
-          block->history->h.real_size,
+          block->requested_size,
           block->stream,
-<<<<<<< HEAD
-          block->history->h.context);
-=======
           context ? context : block->context_when_allocated);
->>>>>>> 3577ae3e
-    }
+    }
+    block->context_when_allocated = nullptr;
     size_t original_block_size = block->size;
     size_t requested_size = block->requested_size;
 
@@ -2460,27 +2433,13 @@
       if (dst->prev) {
         dst->prev->next = dst;
       }
-      if (!dst->history) {
-        dst->history = std::move(src->history);
-        dst->history_last = src->history_last;
-      } else if (src->history) {
-        src->history_last->next = std::move(dst->history);
-        dst->history = std::move(src->history);
-      }
-      src->history_last = nullptr;
+      dst->context_when_segment_allocated =
+          std::move(src->context_when_segment_allocated);
     } else { // [dest src]
       dst->next = src->next;
       if (dst->next) {
         dst->next->prev = dst;
       }
-      if (!dst->history) {
-        dst->history = std::move(src->history);
-        dst->history_last = src->history_last;
-      } else if (src->history) {
-        dst->history_last->next = std::move(src->history);
-        dst->history_last = src->history_last;
-      }
-      src->history_last = nullptr;
     }
     const size_t subsumed_size = src->size;
     dst->size += subsumed_size;
@@ -2750,6 +2709,7 @@
           p.block->size,
           p.stream(),
           ctx);
+      p.block->context_when_segment_allocated = ctx;
     }
     return true;
   }
@@ -2874,7 +2834,7 @@
           int64_t(block->ptr),
           block->size,
           block->stream,
-          block->history ? block->history->h.context : nullptr);
+          nullptr);
     }
     pool->blocks.erase(block);
     delete block;
@@ -2916,8 +2876,6 @@
     block->ptr = unmapped.ptr;
     block->size = unmapped.size;
     block->mapped = false;
-    block->history.reset();
-    block->history_last = nullptr;
 
     try_merge_blocks(block, block->prev, *block->pool);
     try_merge_blocks(block, block->next, *block->pool);
@@ -2935,7 +2893,7 @@
           int64_t(unmapped.ptr),
           unmapped.size,
           block->stream,
-          block->history ? block->history->h.context : nullptr);
+          nullptr);
     }
   }
   void release_blocks(BlockPool& pool) {
@@ -3213,22 +3171,11 @@
       bool enabled,
       CreateContextFn context_recorder,
       size_t alloc_trace_max_entries,
-<<<<<<< HEAD
-      bool alloc_trace_record_context) override {
-    int device = 0;
-    C10_CUDA_CHECK(c10::cuda::GetDevice(&device));
-    device_allocator[device]->recordHistory(
-        enabled,
-        context_recorder,
-        alloc_trace_max_entries,
-        alloc_trace_record_context);
-=======
       RecordContext when) override {
     for (auto& allocator : device_allocator) {
       allocator->recordHistory(
           enabled, context_recorder, alloc_trace_max_entries, when);
     }
->>>>>>> 3577ae3e
   }
 
   bool isHistoryEnabled() override {
