import inspect
import os
import re
import sys
import tempfile
from os.path import abspath, dirname

import torch
from . import external_utils


# to configure logging for dynamo, aot, and inductor
# use the following API in the torch._logging module
# torch._logging.set_logs(dynamo=<level>, aot=<level>, inductor<level>)
# or use the environment variable TORCH_LOGS="dynamo,aot,inductor" (use a prefix + to indicate higher verbosity)
# see this design doc for more detailed info
# Design doc: https://docs.google.com/document/d/1ZRfTWKa8eaPq1AxaiHrq4ASTPouzzlPiuquSBEJYwS8/edit#
# the name of a file to write the logs to
log_file_name = None

# Verbose will print full stack traces on warnings and errors
verbose = os.environ.get("TORCHDYNAMO_VERBOSE", "0") == "1"

# verify the correctness of optimized backend
verify_correctness = False

# need this many ops to create an FX graph
minimum_call_count = 1

# turn on/off DCE pass
dead_code_elimination = True

# disable (for a function) when cache reaches this size
cache_size_limit = 64

# whether or not to specialize on int inputs.  This only has an effect with
# dynamic_shapes; when dynamic_shapes is False, we ALWAYS specialize on int
# inputs.  Note that assume_static_by_default will also cause ints to get
# specialized, so this is mostly useful for export, where we want inputs
# to be dynamic, but accesses to ints should NOT get promoted into inputs.
specialize_int = False

# Assume these functions return constants
constant_functions = {
    torch.jit.is_scripting: False,
    torch.jit.is_tracing: False,
    torch._C._get_tracing_state: None,
    torch.fx._symbolic_trace.is_fx_tracing: False,
    torch.onnx.is_in_onnx_export: False,
    external_utils.is_compiling: True,
    torch._utils.is_compiling: True,
}

# legacy config, does nothing now!
dynamic_shapes = True

# This is a temporarily flag, which changes the behavior of dynamic_shapes=True.
# When assume_static_by_default is True, we only allocate symbols for shapes marked dynamic via mark_dynamic.
# NOTE - this flag can be removed once we can run dynamic_shapes=False w/ the mark_dynamic API
# see [Note - on the state of mark_dynamic]
assume_static_by_default = True

# This flag changes how dynamic_shapes=True works, and is meant to be used in conjunction
# with assume_static_by_default=True.
# With this flag enabled, we always compile a frame as fully static for the first time, and, if we fail
# any guards due to wobbles in shape, we recompile with *all* the wobbled shapes as being marked dynamic.
automatic_dynamic_shapes = True

# This flag changes how the shapes of parameters are treated.
# If this flag is set to True, then the shapes of torch.nn.Parameter as well as of torch.Tensor are attempted to be dynamic
# If this flag is set to False, then the shapes of torch.nn.Parameter are assumed to be static,
# while the shapes of torch.Tensor are assumed to be dynamic.
force_parameter_static_shapes = True

# This flag ensures that the shapes of a nn module are always assumed to be static
# If the flag is set to True, then the shapes of a nn.module are assumed to be static
# If the flag is set to False, then the shapes of a nn.module can be dynamic
force_nn_module_property_static_shapes = True

# Typically, if you mark_dynamic a dimension, we will error if the dimension
# actually ended up getting specialized.  This knob changes the behavior so
# that we don't error at all.  This is helpful for our CI where I'm using a
# heuristic to mark batch dimensions as dynamic and the heuristic may get it
# wrong.
allow_ignore_mark_dynamic = False

# Set this to False to assume nn.Modules() contents are immutable (similar assumption as freezing)
guard_nn_modules = False

# This feature doesn't really work.  We offer this flag for experimental
# purposes / if you want to help us build out support.
#
# torchdynamo has very limited support for tensor subclasses that implement
# __torch_function__.  Our current support is limited to tensor subclasses
# that DO NOT store metadata on the tensor (in general, dynamo does not
# support Python code that stores extra attributes on tensors at present).
# If your tensor subclass purely changes function call behavior via
# __torch_function__, you can allow torchdynamo to trace into it by
# adding it to traceable_tensor_subclasses.  We don't do any safety checks,
# so it is up to you to ensure that your subclass is well behaved.  See also
# https://github.com/pytorch/torchdynamo/issues/1948
#
# We do NOT currently support __torch_dispatch__.  The implementation is
# currently buggy, the main show stopper for nontrivial use is
# https://github.com/pytorch/torchdynamo/issues/1952
traceable_tensor_subclasses = set()

# Suppress errors in torch._dynamo.optimize, instead forcing a fallback to eager.
# This is a good way to get your model to work one way or another, but you may
# lose optimization opportunities this way.  Devs, if your benchmark model is failing
# this way, you should figure out why instead of suppressing it.
suppress_errors = bool(os.environ.get("TORCHDYNAMO_SUPPRESS_ERRORS", False))

# Record and write an execution record of the current frame to a file
# if an exception is encountered
replay_record_enabled = os.environ.get("TORCH_COMPILE_DEBUG", "0") == "1"

# Rewrite assert statement in python with torch._assert
rewrite_assert_with_torch_assert = True

# Show a warning for every specialization
print_specializations = False

# Disable dynamo
disable = os.environ.get("TORCH_COMPILE_DISABLE", False)

# If a PyTorch module is in this allowlist, torchdynamo will be allowed
# to inline objects from it or its children.
skipfiles_inline_module_allowlist = {
    torch.nn,
    torch.distributions,
    torch.testing,
    torch.ao.nn,
    torch._refs,
    torch._prims,
    torch._decomp,
    torch.utils._contextlib,
    torch.utils._pytree,
    torch.fx._pytree,
    torch.sparse,
}

# If a string representing a PyTorch module is in this ignorelist,
# the `allowed_functions.is_allowed` function will not consider it
# when creating a list of PyTorch functions that will appear in
# FX IR.
allowed_functions_module_string_ignorelist = {
    "torch.distributions",
    "torch.testing",
    "torch._refs",
    "torch._prims",
    "torch._decomp",
}

# Debug Flag to try minifier at different stages. Possible values are {None, "aot", "dynamo"}
# None - Minifier is switched off
# dynamo - Runs minifier on the TorchDynamo produced graphs, if compilation fails
# aot - Runs minifier on the Aot Autograd produced graphs, if compilation fails
repro_after = os.environ.get("TORCHDYNAMO_REPRO_AFTER", None)
# Compiler compilation debug info
# 1: Dumps the original graph out to repro.py if compilation fails
# 2: Dumps a minifier_launcher.py if compilation fails.
# 3: Always dumps a minifier_launcher.py. Good for segfaults.
# 4: Dumps a minifier_launcher.py if the accuracy fails.
repro_level = int(os.environ.get("TORCHDYNAMO_REPRO_LEVEL", 2))

# By default, we try to detect accuracy failure by running both forward
# and backward of a torchdynamo produced graph (if you are using repro_after
# 'dynamo').  This setting forces us to only test the forward graph and
# not the backward graph.  This can be helpful if you're trying to debug
# an inference only problem, but the minifier seems to be choking on the
# backwards step
# TODO: Detect this situation automatically so the user doesn't need
# to manually configure this
repro_forward_only = os.environ.get("TORCHDYNAMO_REPRO_FORWARD_ONLY") == "1"

# The tolerance we should use when testing if a compiled graph
# has diverged so that we should treat it as an accuracy failure
repro_tolerance = 1e-3

# If True, when testing if two models are the same, we will test them against
# a third fp64 reference and only report a problem if the RMSE relative to the
# fp64 is greater.  However, this will use more memory; you may disable this
# if memory usage is too high.
same_two_models_use_fp64 = True

# Not all backends support scalars. Some calls on torch.Tensor (like .item()) return a scalar type.
# When this flag is set to False, we introduce a graph break instead of capturing.
# This requires dynamic_shapes to be True.
capture_scalar_outputs = False

# Not all backends support operators that have dynamic output shape (e.g.,
# nonzero, unique).  When this flag is set to False, we introduce a graph
# break instead of capturing.  This requires dynamic_shapes to be True.
# If you set this to True, you probably also want capture_scalar_outputs
# (these are separated for historical reasons).
capture_dynamic_output_shape_ops = False

# Should almost always be true in prod. This relaxes the requirement that cond's true_fn and
# false_fn produces code with identical guards.
enforce_cond_guards_match = True

# Automatically split model graph into pieces to match DDP bucket sizes
# to allow DDP comm/compute overlap.  Disable to allow DDP models to
# run without graph-breaks, but also without comm/compute overlap.
# set torch._dynamo.config.log_level to INFO or DEBUG for more info
# about optimize_ddp behavior.
optimize_ddp = True

# Whether to skip guarding on FSDP-managed modules
skip_fsdp_guards = True

# Make dynamo skip guarding on hooks on nn modules
# Note: unsafe: if your model actually has hooks and you remove them, or doesn't and  you add them,
# dynamo will not notice and will execute whichever version you first compiled.
skip_nnmodule_hook_guards = True

# If True, raises exception if TorchDynamo is called with a context manager
raise_on_ctx_manager_usage = True

# If True, raise when aot autograd is unsafe to use
raise_on_unsafe_aot_autograd = False

# Throw an error if backend changes without reset
raise_on_backend_change = False

# If true, error with a better message if we symbolically trace over a
# dynamo-optimized function. If false, silently suppress dynamo.
error_on_nested_fx_trace = True

# Disables graph breaking on rnn. YMMV with backends.
allow_rnn = False

# If true, error if we try to compile a function that has
# been seen before.
error_on_recompile = False

# reports why guards fail. Useful to identify the guards failing frequently and
# causing recompilations.
report_guard_failures = os.environ.get("TORCHDYNAMO_REPORT_GUARD_FAILURES") == "1"

# root folder of the project
base_dir = dirname(dirname(dirname(abspath(__file__))))

# Uses z3 for validating the guard optimizations transformations.
translation_validation = (
    os.environ.get("TORCHDYNAMO_TRANSLATION_VALIDATION", "0") == "1"
)
# Timeout (in milliseconds) for z3 finding a solution.
translation_validation_timeout = int(
    os.environ.get("TORCHDYNAMO_TRANSLATION_VALIDATION_TIMEOUT", "600000")
)
# Disables bisection for translation validation.
#
# Translation validation bisection is enabled by default, if translation validation
# is also enabled. This should help finding guard simplification issues. However,
# since validation uses Z3 for bisecting, it might take a lot of time.
#
# Set this configuration option so as to avoid bisecting.
translation_validation_no_bisect = (
    os.environ.get("TORCHDYNAMO_TRANSLATION_NO_BISECT", "0") == "1"
)
<<<<<<< HEAD

=======
# Disables ShapeEnv event recording.
# See: [Note: Recording ShapeEnv Events]
dont_record_shape_env_events = False
>>>>>>> c132fb2e
# Checks whether replaying ShapeEnv events on a freshly constructed one yields
# the a ShapeEnv with the same state. This should be used only in testing.
check_shape_env_recorded_events = False

# Trace through NumPy or graphbreak
trace_numpy = True

# Default NumPy dtypes when tracing with torch.compile
# We default to 64bits. For efficiency, one may want to change these to float32
numpy_default_float = "float64"
numpy_default_complex = "complex128"
numpy_default_int = "int64"


def is_fbcode():
    return not hasattr(torch.version, "git_version")


DEBUG_DIR_VAR_NAME = "TORCH_COMPILE_DEBUG_DIR"

if DEBUG_DIR_VAR_NAME in os.environ:
    debug_dir_root = os.path.join(os.environ[DEBUG_DIR_VAR_NAME], "torch_compile_debug")
elif is_fbcode():
    debug_dir_root = os.path.join(tempfile.gettempdir(), "torch_compile_debug")
else:
    debug_dir_root = os.path.join(os.getcwd(), "torch_compile_debug")


_save_config_ignore = {
    "repro_after",
    "repro_level",
    # workaround: "cannot pickle PyCapsule"
    "constant_functions",
    # workaround: "cannot pickle module"
    "skipfiles_inline_module_allowlist",
}

capture_autograd_function = True

# enable/disable dynamo tracing for `torch.func` transforms
capture_func_transforms = True

# simulates what would happen if we didn't have support for BUILD_SET opcode,
# used for testing
inject_BUILD_SET_unimplemented_TESTING_ONLY = False

# wraps (un)equalities with 'Not' class after recording the correct expression
# in the FX graph. This should incorrectly construct the divisible and replacement
# lists, and incorrectly issue guards.
inject_EVALUATE_EXPR_flip_equality_TESTING_ONLY = False

_autograd_backward_strict_mode_banned_ops = [
    "stride",
    "requires_grad",
    "storage_offset",
    "layout",
    "data",
]

_autograd_backward_strict_mode_banned_ops.extend(
    [name for name, _ in inspect.getmembers(torch.Tensor) if re.match(r"^is_.*", name)]
)


from .config_utils import install_config_module

install_config_module(sys.modules[__name__])<|MERGE_RESOLUTION|>--- conflicted
+++ resolved
@@ -260,13 +260,9 @@
 translation_validation_no_bisect = (
     os.environ.get("TORCHDYNAMO_TRANSLATION_NO_BISECT", "0") == "1"
 )
-<<<<<<< HEAD
-
-=======
 # Disables ShapeEnv event recording.
 # See: [Note: Recording ShapeEnv Events]
 dont_record_shape_env_events = False
->>>>>>> c132fb2e
 # Checks whether replaying ShapeEnv events on a freshly constructed one yields
 # the a ShapeEnv with the same state. This should be used only in testing.
 check_shape_env_recorded_events = False
