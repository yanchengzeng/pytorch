--- conflicted
+++ resolved
@@ -139,27 +139,34 @@
 # TODO: find a better way to express this path without having to import
 # `torch.ao.quantization._pt2e`, which interferes with memory profiling
 FILENAME_ALLOWLIST |= {
-    _module_dir(torch) + "ao/quantization/_pt2e/qat_utils.py",
-    _module_dir(torch) + "ao/quantization/_pt2e/quantizer/qnnpack_quantizer.py",
-    _module_dir(torch) + "ao/quantization/_pt2e/representation/rewrite.py",
-    _module_dir(torch) + "ao/quantization/_pt2e/utils.py",
-}
-
-<<<<<<< HEAD
-=======
+    _module_dir(torch) + "ao/quantization/pt2e/qat_utils.py",
+    _module_dir(torch) + "ao/quantization/quantizer/xnnpack_quantizer.py",
+    _module_dir(torch) + "ao/quantization/pt2e/representation/rewrite.py",
+    _module_dir(torch) + "ao/quantization/pt2e/utils.py",
+}
+
 FILENAME_ALLOWLIST |= {
     _module_dir(torch) + "_export/constraints.py",
 }
 
->>>>>>> 3577ae3e
 # TODO (zhxchen17) Make exportdb importable here.
 FILENAME_ALLOWLIST |= set(
     glob.glob(_module_dir(torch) + "_export/db/examples/*.py"),
-)
-
-# torch.func.grad: need to allow this file to be able to look at `grad_impl`
+) | {
+    _module_dir(torch) + "_export/wrappers.py",
+}
+
+# torch.func: need to allow this file to be able to look at functorch transforms
 FILENAME_ALLOWLIST |= {
     _module_dir(torch) + "_functorch/apis.py",
+    _module_dir(torch) + "_functorch/deprecated.py",
+}
+
+FILENAME_ALLOWLIST |= {
+    _module_dir(torch) + "distributed/tensor/parallel/_utils.py",
+    _module_dir(torch) + "distributed/tensor/parallel/style.py",
+    _module_dir(torch) + "distributed/_tensor/api.py",
+    _module_dir(torch) + "distributed/_tensor/device_mesh.py",
 }
 
 SKIP_DIRS_RE = None
