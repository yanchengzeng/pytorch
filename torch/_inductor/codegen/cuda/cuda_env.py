--- conflicted
+++ resolved
@@ -28,16 +28,16 @@
             cuda_version = torch.version.cuda
         return cuda_version
     except Exception as e:
-<<<<<<< HEAD
-        logging.error(f"Error getting cuda version: {e=}")
+        log.error("Error getting cuda version: %s", e)
         return None
 
 
-def nvcc_exist() -> bool:
+def nvcc_exist(nvcc_path: str = "nvcc") -> bool:
+    if nvcc_path is None:
+        return False
     import subprocess
-    res = subprocess.call(["which", "nvcc"])
-    return res == 0
-=======
-        log.error("Error getting cuda version: %s", e)
-        return None
->>>>>>> 52f22da2
+
+    res = subprocess.call(
+        ["which", nvcc_path], stdout=subprocess.DEVNULL, stderr=subprocess.DEVNULL
+    )
+    return res == 0