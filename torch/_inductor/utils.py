import collections
import contextlib
import enum
import functools
import inspect
import itertools
import logging
import math
import operator
import os
import shutil
import sys
import tempfile
import textwrap
import time
import unittest
from io import StringIO
from typing import (
    Any,
    Callable,
    Dict,
    Iterable,
    List,
    NamedTuple,
    Optional,
    Set,
    TypeVar,
    Union,
    ValuesView,
)
from unittest import mock

import sympy

import torch
from torch.fx.immutable_collections import immutable_list
from torch.utils._sympy.functions import CleanDiv, FloorDiv, ModularIndexing

from . import config
from .cuda_properties import current_device, get_device_capability

log = logging.getLogger(__name__)

_T = TypeVar("_T")
VarRanges = Dict[sympy.Expr, sympy.Expr]


def do_bench(*args, **kwargs):
    @functools.lru_cache(None)
    def load_triton():
        try:
            # NB: Lazily load triton, as importing triton is slow
            # see https://github.com/openai/triton/issues/1599
            from triton.testing import do_bench as triton_do_bench
        except ImportError:
            raise NotImplementedError("requires Triton")

        # triton PR https://github.com/openai/triton/pull/1513 change the
        # quantile fields name from 'percentiles' to 'quantiles'
        # and change the default value from (0.5, 0.2, 0.8) to None.
        # This may break inductor since a caller expects a tuple may get a item.
        #
        # Add a wrapper to maintain the same behavior for inductor.
        # Maybe we should have own implementation of this function?
        return triton_do_bench, (
            "quantiles"
            if inspect.signature(triton_do_bench).parameters.get("quantiles")
            is not None
            else "percentiles"
        )

    triton_do_bench, quantile_field_name = load_triton()

    if quantile_field_name not in kwargs:
        kwargs[quantile_field_name] = (0.5, 0.2, 0.8)
    return triton_do_bench(*args, **kwargs)[0]


@functools.lru_cache(None)
def has_triton() -> bool:
    if not torch.cuda.is_available():
        return False
    try:
        import triton

        return triton is not None and get_device_capability() >= (7, 0)
    except ImportError:
        return False


@functools.lru_cache(None)
def has_torchvision_roi_align() -> bool:
    try:
        from torchvision.ops import roi_align  # noqa: F401

        return roi_align is not None and hasattr(
            getattr(torch.ops, "torchvision", None), "roi_align"
        )
    except ImportError:
        return False


def conditional_product(*args):
    return functools.reduce(operator.mul, [x for x in args if x])


def decode_device(device: Union[Optional[torch.device], str]) -> torch.device:
    if device is None:
        return torch.tensor(0.0).device  # default device
    if isinstance(device, str):
        device = torch.device(device)
    if device.type == "cuda" and device.index is None:
        return torch.device("cuda", index=current_device())
    return device


def sympy_product(it):
    return functools.reduce(operator.mul, it, sympy.Integer(1))


def sympy_dot(seq1, seq2):
    assert len(seq1) == len(seq2)
    return sympy.expand(sum(a * b for a, b in zip(seq1, seq2)))


def unique(it: Iterable[_T]) -> ValuesView[_T]:
    return {id(x): x for x in it}.values()


def ceildiv(numer: int, denom: int) -> int:
    # TODO: There is a bug in a call to this function, to repro:
    # python benchmarks/dynamo/huggingface.py --inductor -d cuda --accuracy
    # --amp --only YituTechConvBert --dynamic-shapes
    assert isinstance(numer, int) and isinstance(
        denom, int
    ), f"{numer}: {type(numer)}, {denom}: {type(denom)}"
    return -(numer // -denom)


def next_power_of_2(n: int) -> int:
    """Return the smallest power of 2 greater than or equal to n"""
    assert n <= 2**32, "32-bit only"
    n -= 1
    n |= n >> 1
    n |= n >> 2
    n |= n >> 4
    n |= n >> 8
    n |= n >> 16
    n += 1
    return n


def convert_shape_to_inductor(lst: List[Union[int, torch.SymInt]]) -> List[sympy.Expr]:
    """
    Gets the shape and stride of a tensor. For non-symbolic tensors, this is
    trivial. But for symbolic tensors, we need to map from SymIntNode into
    sympy.Expr.
    """
    return [
        i.node.expr if isinstance(i, torch.SymInt) else sympy.Integer(i) for i in lst
    ]


def convert_shape_to_symint(
    lst: List[Union[int, sympy.Expr]]
) -> List[Union[int, torch.SymInt]]:
    """
    Takes a list of shapes from Inductor and converts them into symints (or just
    ints if all shapes are static).
    """
    from .virtualized import V

    return [
        i
        if isinstance(i, int)
        else int(i)
        if isinstance(i, sympy.Integer)
        else V.graph.sizevars.shape_env.create_symintnode(i, hint=None)
        for i in lst
    ]


def gen_gm_and_inputs(target, args, kwargs):
    g = torch.fx.Graph()
    g_args = []
    a_args = []
    for n, arg in enumerate(args):
        if isinstance(arg, torch.Tensor):
            g_args.append(g.placeholder(f"arg{n}"))
            a_args.append(arg)
        else:
            g_args.append(arg)
    assert all(not isinstance(x, torch.Tensor) for x in kwargs.values())
    node = g.call_function(target, tuple(g_args), kwargs)
    if (
        len(target._schema.returns) == 1
        and str(target._schema.returns[0].type) == "Tensor"
    ):
        node = (node,)
    g.output(node)

    gm = torch.fx.GraphModule({}, g)
    return gm, a_args


def synchronize():
    if torch.cuda.is_available():
        torch.cuda.synchronize()


def timed(model: Callable[..., Any], example_inputs, times: int = 1) -> float:
    synchronize()
    torch.manual_seed(1337)
    t0 = time.perf_counter()
    for _ in range(times):
        result = model(*example_inputs)
        synchronize()
    t1 = time.perf_counter()
    # GC the result after timing
    assert result is not None
    return t1 - t0


def print_performance(fn, args=(), times=10, repeat=10, baseline=1.0):
    timings = torch.tensor([timed(fn, args, times) for _ in range(repeat)])
    took = torch.median(timings)
    print(f"{took/baseline:.6f}")
    return took


def precompute_method(obj: Any, method: str):
    """Replace obj.method() with a new method that returns a precomputed constant."""
    result = getattr(obj, method)()
    setattr(obj, method, lambda: result)


def precompute_methods(obj: Any, methods: List[str]):
    """Replace methods with new methods that returns a precomputed constants."""
    for method in methods:
        precompute_method(obj, method)


def cmp(a, b) -> int:
    return int(a > b) - int(a < b)


def pad_listlike(x, size):
    if len(x) == 1:
        return type(x)([x[0]]) * size
    else:
        return x


def cache_on_self(fn):
    key = f"__{fn.__name__}_cache"

    @functools.wraps(fn)
    def wrapper(self):
        if not hasattr(self, key):
            setattr(self, key, fn(self))
        return getattr(self, key)

    return wrapper


def aggregate_origins(node_schedule):
    from . import ir

    if isinstance(node_schedule, list):
        return functools.reduce(
            operator.or_,
            [
                node.node.origins
                for node in node_schedule
                if hasattr(node, "node") and node.node
            ],
            set(),
        )
    elif isinstance(node_schedule, ir.ExternKernel):
        return node_schedule.origins
    else:
        return set()


def get_fused_kernel_name(node_schedule, descriptive_names):
    all_origins = aggregate_origins(node_schedule)
    if descriptive_names == "original_aten":
        # Bases the kernel name off of the top-level aten operator (i.e. pre-decompositions)
        sources = [
            origin.meta["original_aten"]._overloadpacket.__name__
            for origin in all_origins
            if origin.op == "call_function" and "original_aten" in origin.meta
        ]
        sources = sorted(set(sources))
    elif descriptive_names == "torch":
        # Bases the kernel name off of the top-level "torch" operator (i.e. post-dynamo graph)
        sources = []
        for origin in all_origins:
            if origin.op == "call_function" and "source_fn" in origin.meta:
                if isinstance(origin.meta["source_fn"][1], str):
                    sources.append(origin.meta["source_fn"][1])
                else:
                    sources.append(origin.meta["source_fn"][1].__name__)
        sources = sorted(set(sources))
    elif descriptive_names == "inductor_node":
        sources = [
            origin.name for origin in all_origins if origin.op == "call_function"
        ]
    else:
        raise NotImplementedError
    sources = sources
    return "_".join(["fused"] + sources)


def get_kernel_metadata(node_schedule, wrapper):
    all_origins = aggregate_origins(node_schedule)
    inductor_nodes = [origin for origin in all_origins if origin.op == "call_function"]

    from_node_dict = collections.defaultdict(list)
    original_aten_dict = collections.defaultdict(list)
    for node in inductor_nodes:
        if "original_aten" in node.meta:
            key = str(node.meta["original_aten"]._overloadpacket)
            original_aten_dict[key].append(node.name)
        if "from_node" in node.meta:
            key = node.meta["from_node"][0][0]
            from_node_dict[key].append(node.name)
    metadata = (
        f"{wrapper.comment} Source Nodes: [{', '.join(sorted(from_node_dict.keys()))}], "
        f"Original ATen: [{', '.join(sorted(original_aten_dict.keys()))}]"
    )
    # trace back to original node here
    detailed_metadata = []
    for original_node, nodes in sorted(from_node_dict.items()):
        detailed_metadata.append(
            f"{wrapper.comment} {original_node} => {', '.join(sorted(nodes))}"
        )
    return metadata, "\n".join(detailed_metadata)


def dominated_nodes(
    initial_queue: Iterable[torch.fx.Node], skip_filter=None
) -> Set[torch.fx.Node]:
    """Returns the set of nodes whose values depend on those within initial_queue"""
    initial_queue = list(initial_queue)
    dominated_set = set(initial_queue)

    while initial_queue:
        node = initial_queue.pop()
        for user in node.users:
            if skip_filter and skip_filter(user):
                continue
            if user not in dominated_set:
                dominated_set.add(user)
                initial_queue.append(user)

    return dominated_set


def gather_origins(args, kwargs):
    import itertools

    from . import ir

    def is_unrealized_node(n):
        if isinstance(n, ir.TensorBox):
            return is_unrealized_node(n.data)
        if isinstance(n, ir.StorageBox):
            return is_unrealized_node(n.data)
        return isinstance(n, ir.IRNode) and isinstance(n, ir.Pointwise)

    kwarg_origins = [val.origins for val in kwargs.values() if is_unrealized_node(val)]
    arg_origins = [arg.origins for arg in args if is_unrealized_node(arg)]
    return set(itertools.chain(*arg_origins, *kwarg_origins))


def sympy_str(expr: sympy.Expr) -> str:
    """
    Normal sympy str is very slow, this is a lot faster.  The result are
    somewhat worse, as it doesn't do as much simplification.  So don't
    use this for final codegen.
    """
    if isinstance(expr, sympy.Symbol):
        return expr.name
    if isinstance(expr, sympy.Add):
        return " + ".join(map(sympy_str, expr.args))
    if isinstance(expr, sympy.Mul):
        return " * ".join(map(sympy_str, expr.args))

    if isinstance(expr, (ModularIndexing, CleanDiv, FloorDiv)):
        return f"{expr.func.__name__}({', '.join(map(sympy_str, expr.args))})"
    return str(expr)


def sympy_symbol(name: str) -> sympy.Symbol:
    # This should never be used for creating shape/stride symbols, as those
    # should all be allocated before Inductor.
    assert name[0] != "s"
    # NOTE: shape symbols are positive (> 0), but index variables are only
    # non-negative (>= 0).
    return sympy.Symbol(name, integer=True, nonnegative=True)


def sympy_subs(expr: sympy.Expr, replacements: Dict[Any, Any]) -> sympy.Expr:
    """
    xreplace is faster than subs, but is way more picky
    """

    def promote_strings(key):
        if isinstance(key, str):
            return sympy_symbol(key)
        return key

    return expr.xreplace(
        {promote_strings(k): promote_strings(v) for k, v in replacements.items()}
    )


def free_symbol_startswith(index: sympy.Expr, prefix: str):
    return any(v.name.startswith(prefix) for v in index.free_symbols)


def free_symbol_has(index: sympy.Expr, pattern: str):
    return any(pattern in v.name for v in index.free_symbols)


def has_incompatible_cudagraph_ops(gm):
    forbidden_set = {
        "aten._fused_moving_avg_obs_fq_helper.default",
        "aten._fused_moving_avg_obs_fq_helper_functional.default",
        "aten.multinomial.default",
        "fbgemm.dense_to_jagged.default",
        "fbgemm.jagged_to_padded_dense.default",
        "run_and_save_rng_state",
        "run_with_rng_state",
    }
    if torch.are_deterministic_algorithms_enabled():
        forbidden_set.update(
            {
                "aten._unsafe_index_put.default",
                "aten.index_put.default",
                "aten.index_put_.default",
                "aten.scatter.src",
                "aten.scatter.reduce",
                "aten.scatter.value_reduce",
                "aten.scatter_add_",
                "aten.scatter_add.default",
                "aten.scatter_reduce.two",
                "aten.scatter_reduce_.two",
                "aten.scatter_reduce.two_out",
            }
        )
    for node in gm.graph.nodes:
        if str(node.target) in forbidden_set:
            return True
    return False


instance_descriptor = collections.namedtuple(
    "instance_descriptor",
    ["divisible_by_16", "equal_to_1", "ids_of_folded_args", "divisible_by_8"],
    defaults=[tuple(), tuple(), tuple(), tuple()],
)


@contextlib.contextmanager
def fresh_inductor_cache(cache_entries=None):
    """
    Contextmanager that provides a clean tmp cachedir for inductor.

    Optionally, pass a dict as 'cache_entries' to get a list of filenames and sizes
    generated with this cache instance.
    """
    with tempfile.TemporaryDirectory() as inductor_cache_dir:
        with mock.patch.dict(
            os.environ, {"TORCHINDUCTOR_CACHE_DIR": inductor_cache_dir}
        ):
            triton_cache_dir = os.path.join(inductor_cache_dir, "triton")
            with mock.patch.dict(os.environ, {"TRITON_CACHE_DIR": triton_cache_dir}):
                yield
                if isinstance(cache_entries, dict):
                    assert len(cache_entries) == 0, "expected empty cache_entries dict"
                    if os.path.exists(triton_cache_dir):
                        files = os.listdir(triton_cache_dir)
                        cache_entries.update(
                            {
                                f: os.path.getsize(os.path.join(triton_cache_dir, f))
                                for f in files
                                if ".lock" not in f
                            }
                        )


def argsort(seq) -> List[int]:
    # preserve original order for equal strides
    getter = seq.__getitem__
    a_r = range(len(seq))
    return list(reversed(sorted(a_r, key=getter, reverse=True)))  # noqa: C413


@functools.lru_cache(8)
def get_dtype_size(dtype):
    return torch.empty((), dtype=dtype).element_size()


class LineContext(NamedTuple):
    context: Any


class IndentedBuffer:
    tabwidth = 4

    def __init__(self, initial_indent=0):
        self._lines = []
        self._indent = initial_indent

    def getvaluewithlinemap(self):
        buf = StringIO()
        p = 1
        linemap = []
        for line in self._lines:
            if isinstance(line, DeferredLineBase):
                line = line()
                if line is None:
                    continue
            elif isinstance(line, LineContext):
                linemap.append((p, line.context))
                continue
            assert isinstance(line, str)
            buf.write(line)
            buf.write("\n")
            p += 1 + line.count("\n")
        return buf.getvalue(), linemap

    def getvalue(self):
        v, _ = self.getvaluewithlinemap()
        return v

    def getrawvalue(self):
        buf = StringIO()
        for line in self._lines:
            if isinstance(line, DeferredLineBase):
                line = line()
                if line is None:
                    continue
            elif isinstance(line, LineContext):
                continue
            assert isinstance(line, str)
            # backslash implies line continuation
            if line.endswith("\\"):
                buf.write(line[:-1])
            else:
                buf.write(line)
                buf.write("\n")
        return buf.getvalue()

    def clear(self):
        self._lines.clear()

    def __bool__(self):
        return bool(self._lines)

    def prefix(self):
        return " " * (self._indent * self.tabwidth)

    def writeline(self, line):
        if isinstance(line, LineContext):
            self._lines.append(line)
        elif isinstance(line, DeferredLineBase):
            self._lines.append(line.with_prefix(self.prefix()))
        elif line.strip():
            self._lines.append(f"{self.prefix()}{line}")
        else:
            self._lines.append("")

    def writelines(self, lines):
        for line in lines:
            self.writeline(line)

    def indent(self, offset=1):
        @contextlib.contextmanager
        def ctx():
            self._indent += offset
            try:
                yield
            finally:
                self._indent -= offset

        return ctx()

    def splice(self, other_code, strip=False):
        if isinstance(other_code, IndentedBuffer):
            dedent = float("inf")
            for line in other_code._lines:
                if not isinstance(line, LineContext) and line:
                    dedent = min(dedent, len(line) - len(line.lstrip()))
            if math.isinf(dedent):
                dedent = 0
            for line in other_code._lines:
                if isinstance(line, LineContext):
                    self._lines.append(line)
                else:
                    IndentedBuffer.writeline(self, line[int(dedent) :])
        else:
            other_code = textwrap.dedent(other_code)
            if strip:
                other_code = other_code.lstrip()
            if not other_code:
                return
            other_code = other_code.rstrip()
            for line in other_code.split("\n"):
                self.writeline(line)


class DeferredLineBase:
    """A line that can be 'unwritten' at a later time"""

    def __init__(self, line):
        if not line.strip():
            line = ""
        self.line = line

    def __call__(self) -> Optional[str]:
        """Returns either self.line or None to indicate the line has been 'unwritten'"""
        raise NotImplementedError()

    def _new_line(self, line: str) -> "DeferredLineBase":
        """Returns a new deferred line with the same condition"""
        raise NotImplementedError()

    def with_prefix(self, prefix):
        return self._new_line(f"{prefix}{self.line}")

    def lstrip(self):
        return self._new_line(self.line.lstrip())

    def __getitem__(self, index):
        return self._new_line(self.line[index])

    def __bool__(self):
        return bool(self.line)

    def __len__(self):
        return len(self.line)


@functools.lru_cache(None)
def is_big_gpu(index):
    sms = torch.cuda.get_device_properties(index).multi_processor_count
    if sms < 80:  # V100
        log.warning("not enough SMs to use max_autotune_gemm mode")
        return False
    return True


def use_triton_template(layout, *, enable_int32=False):
    layout_dtypes = [torch.float16, torch.bfloat16, torch.float32]
    if enable_int32:
        layout_dtypes = [torch.float16, torch.bfloat16, torch.float32, torch.int32]
    return (
        (
            config.max_autotune
            or config.max_autotune_gemm
            or config.search_autotune_cache
        )
        and "TRITON" in config.max_autotune_gemm_backends.upper().split(",")
        and layout.device.type == "cuda"
        and layout.dtype in layout_dtypes
        and is_big_gpu(layout.device.index or 0)
    )


def use_aten_gemm_kernels():
    return "ATEN" in config.max_autotune_gemm_backends.upper().split(",")


class DebugDirManager:
    counter = itertools.count(0)

    def __init__(self):
        self.id = next(DebugDirManager.counter)
        self.prev_debug_name = None

    def __enter__(self):
        self.prev_debug_name = torch._dynamo.config.debug_dir_root
        self.new_name = f"{self.prev_debug_name}_tmp_{self.id}"
        torch._dynamo.config.debug_dir_root = self.new_name

    def __exit__(self, *args):
        shutil.rmtree(self.new_name)
        torch._dynamo.config.debug_dir_root = self.prev_debug_name


def run_and_get_code(fn, *args, **kwargs):
    from .graph import GraphLowering

    compile_to_module = GraphLowering.compile_to_module
    source_codes = []

    def patched_compile_to_module(self):
        mod = compile_to_module(self)
        with open(mod.__file__) as f:
            source_codes.append(f.read())
        return mod

    with mock.patch.object(
        GraphLowering, "compile_to_module", patched_compile_to_module
    ):
        torch._dynamo.reset()
        result = fn(*args, **kwargs)
    return result, source_codes


def run_and_get_triton_code(fn, *args, **kwargs):
    _, source_codes = run_and_get_code(fn, *args, **kwargs)
    # Can have two outputs if backwards was eagerly compiled
    assert (
        1 <= len(source_codes) <= 2
    ), f"expected one or two code outputs got {len(source_codes)}"
    return source_codes[0]


@contextlib.contextmanager
def override_lowering(aten_op, override_fn):
    """
    Override the lowering of aten_op with overide_fn.
    The first argument of override_fn is the original lowering fn.
    """
    from torch._inductor import lowering

    orig_fn = lowering.lowerings[aten_op]
    try:
        lowering.lowerings[aten_op] = functools.partial(override_fn, orig_fn)
        yield
    finally:
        lowering.lowerings[aten_op] = orig_fn


def add_scheduler_init_hook(pre_fn, post_fn=None):
    """
    Add hook functions to be called at the beginning and end of Scheduler.__init__.
    Used for unit tests.
    """
    from torch._inductor.scheduler import Scheduler

    orig_fn = Scheduler.__init__

    def wrapper(scheduler, nodes):
        pre_fn(scheduler, nodes)
        out = orig_fn(scheduler, nodes)
        if post_fn:
            post_fn(scheduler, nodes)
        return out

    return unittest.mock.patch.object(Scheduler, "__init__", wrapper)


def developer_warning(msg):
    """
    Warnings that will be actionable for PyTorch developers, but not
    end users.  Allows us to easily disable them in stable releases but
    keep them on for nightly builds.
    """
    if config.developer_warnings:
        log.warning(msg)
    else:
        log.info(msg)


def get_num_bytes(*args: torch.Tensor, num_in_out_args: int = 0) -> int:
    """
    Return the total number of bytes the arguments of tensor type takes.

    For in/out args, tensor sizes are counted twice: once for reading and
    once for writing.

    The first num_in_out_args arguments are in out tensors.
    """
    return sum(
        arg.numel() * arg.element_size() * (1 + int(i < num_in_out_args))
        for i, arg in enumerate(args)
        if isinstance(arg, torch.Tensor)
    )


def create_bandwidth_info_str(ms, num_gb, gb_per_s, prefix="", suffix=""):
    info_str = f"{prefix}{ms:.3f}ms    \t{num_gb:.3f} GB \t {gb_per_s:7.2f}GB/s{suffix}"
    try:
        import colorama  # type: ignore[import]

        if ms > 0.012 and gb_per_s < 650:
            info_str = colorama.Fore.RED + info_str + colorama.Fore.RESET
    except ImportError:
        log.warning("Colorama is not installed. Install it if you want colored output")

    return info_str


def get_benchmark_name():
    """
    An experimental API used only when config.benchmark_kernel is true.

    The benchmark name is only available at codegen time. So we can not
    directly call it in benchmark_all_kernels which is run after codegen.

    The function assumes the argument after --only is the benchmark name.
    It works for torchbench.py/hugginface.py/timm_models.py. But for ad-hoc
    scripts, this function may return None.

    There are 2 flavors of --only argument we need handle:
    1. --only model_name
    2. --only=model_name
    """
    try:
        idx = sys.argv.index("--only")
        if (
            idx + 1 < len(sys.argv)
            and len(sys.argv[idx + 1]) > 0
            and sys.argv[idx + 1][0] != "-"
        ):
            return sys.argv[idx + 1]
    except ValueError:
        pass

    for arg in sys.argv:
        if arg.startswith("--only="):
            return arg[len("--only=") :]


def is_ones(items):
    return all(x == 1 for x in items)


def is_zeros(items):
    return all(x == 0 for x in items)


def is_cpu_device(inputs):
    return all(
        item.device == torch.device("cpu")
        for item in inputs
        if isinstance(item, torch.Tensor)
    )


def get_sympy_Expr_dtype(val: sympy.Expr) -> torch.dtype:
    assert isinstance(
        val, sympy.Expr
    ), "only support sympy.Expr as input to get_sympy_Expr_dtype"
    if val.is_integer:
        return torch.int64
    else:
        return torch.float64


@contextlib.contextmanager
def maybe_profile(should_profile, *args, **kwargs):
    if should_profile:
        with torch.profiler.profile(*args, **kwargs) as p:
            yield p
    else:
        yield


def triton_config_to_hashable(cfg):
    """
    Convert triton config to a tuple that can uniquely identify it. We can use
    the return value as a dictionary key.
    """
    items = sorted(cfg.kwargs.items())
    items.append(("num_warps", cfg.num_warps))
    items.append(("num_stages", cfg.num_stages))
    return tuple(items)


HAS_COLORAMA = True
try:
    import colorama
except ImportError:
    HAS_COLORAMA = False


def _color_text(msg, color):
    if not HAS_COLORAMA:
        return msg

    return getattr(colorama.Fore, color.upper()) + msg + colorama.Fore.RESET


def green_text(msg):
    return _color_text(msg, "green")


def yellow_text(msg):
    return _color_text(msg, "yellow")


def red_text(msg):
    return _color_text(msg, "red")


def blue_text(msg):
    return _color_text(msg, "blue")


PYTHON_TYPE_TO_SCHEMA_TYPE = {
    torch.dtype: "int",
    torch.device: "Device",
    bool: "bool",
}


def may_get_optional_schema_type(schema_type, is_optional_arg):
    return f"Optional[{schema_type}]" if is_optional_arg else schema_type


def type_match(arg, arg_type, is_optional_arg):
    if isinstance(arg, immutable_list):
        if all(
            isinstance(x, int) or (isinstance(x, sympy.Symbol) and x.is_integer)
            for x in arg
        ):
            may_optional_schema_type = may_get_optional_schema_type(
                "List[int]", is_optional_arg
            )
            return may_optional_schema_type == str(arg_type)
        else:
            # TODO: add support here
            return False

    if arg.__class__ in PYTHON_TYPE_TO_SCHEMA_TYPE:
        schema_type = PYTHON_TYPE_TO_SCHEMA_TYPE[arg.__class__]
        may_optional_schema_type = may_get_optional_schema_type(
            schema_type, is_optional_arg
        )
        return may_optional_schema_type == str(arg_type)

    # TODO: add support here
    return False


# torch/csrc/utils/python_arg_parser.cpp:FunctionSignature::parse
def schema_match(schema, args, kwargs):
    min_args = 0
    max_pos_args = 0
    for argument in schema.arguments:
        if not argument.has_default_value():
            min_args += 1
        if not argument.kwarg_only:
            max_pos_args += 1

    nargs = len(args)
    remaining_kwargs = len(kwargs)
    arg_pos = 0

    def args_error_message(nargs, max_pos_args, min_args):
        if min_args != max_pos_args:
            return f"takes from {min_args} to {max_pos_args} positional arguments but {nargs} were given"
        else:
            return f"takes {max_pos_args} positional arguments but {nargs} were given"

    def is_optional(arg):
        return "Optional" in str(arg.type)

    assert len(args) <= max_pos_args, args_error_message(
        len(args), max_pos_args, min_args
    )

    for argument in schema.arguments:
        obj = None
        is_kwd = False
        if arg_pos < nargs:
            if argument.kwarg_only:
                return False
            obj = args[arg_pos]
        elif kwargs:
            if argument.name in kwargs:
                obj = kwargs[argument.name]
                is_kwd = True

        if obj is None and not is_optional(argument):
            return False

        if obj is not None:
            expected_type = argument.type
            if not type_match(obj, expected_type, is_optional(argument)):
                return False

        if not is_kwd:
            arg_pos += 1
        elif (obj is None and is_optional(argument)) or obj is not None:
            remaining_kwargs -= 1

    if remaining_kwargs > 0:
        return False

    return True


def try_find_schema(schemas, args, kwargs):
    for schema in schemas:
        if schema_match(schema, args, kwargs):
            return schema

    return None


def get_device_tflops(dtype):
    from triton.testing import get_max_simd_tflops, get_max_tensorcore_tflops

    assert dtype in (torch.float16, torch.bfloat16, torch.float32)
    if dtype in (torch.float16, torch.bfloat16):
        return get_max_tensorcore_tflops(dtype)

    if torch.backends.cuda.matmul.allow_tf32:
        return get_max_tensorcore_tflops(torch.float32)
    else:
        return get_max_simd_tflops(torch.float32)


def get_gpu_dram_gbps():
    from triton.testing import get_dram_gbps

    return get_dram_gbps()


def is_welford_reduction(reduction_type):
    return reduction_type.startswith("welford")


def reduction_num_outputs(reduction_type):
<<<<<<< HEAD
    return 3 if is_welford_reduction(reduction_type) else 1


def is_dynamic(*args):
    from . import ir

    for t in args:
        if isinstance(t, ir.TensorBox):
            if any(s.free_symbols for s in t.data.get_size()):
                return True
        elif isinstance(t, (ir.StorageBox, ir.BaseView, ir.ComputedBuffer)):
            assert hasattr(t, "get_size")
            if any(s.free_symbols for s in t.get_size()):
                return True
        elif not isinstance(t, ir.IRNode):
            continue
        else:
            raise ValueError(f"unexpected type for is_dynamic {type(t)}")

    return False


# Placeholder strings used in triton codegen.
class Placeholder(enum.Enum):
    # The placeholder for the actual name of a triton kernel.
    # e.g. for "def triton_" it would be "triton_"
    KERNEL_NAME = "KERNEL_NAME"

    # The descriptive name of the triton kernel; when unique_kernel_names = False, this
    # placeholder will be replaced with a string with more information.
    DESCRIPTIVE_KRNL_NAME = "DESCRIPTIVE_KRNL_NAME"
=======
    return 3 if is_welford_reduction(reduction_type) else 1
>>>>>>> 0ceff628
<|MERGE_RESOLUTION|>--- conflicted
+++ resolved
@@ -1029,27 +1029,7 @@
 
 
 def reduction_num_outputs(reduction_type):
-<<<<<<< HEAD
     return 3 if is_welford_reduction(reduction_type) else 1
-
-
-def is_dynamic(*args):
-    from . import ir
-
-    for t in args:
-        if isinstance(t, ir.TensorBox):
-            if any(s.free_symbols for s in t.data.get_size()):
-                return True
-        elif isinstance(t, (ir.StorageBox, ir.BaseView, ir.ComputedBuffer)):
-            assert hasattr(t, "get_size")
-            if any(s.free_symbols for s in t.get_size()):
-                return True
-        elif not isinstance(t, ir.IRNode):
-            continue
-        else:
-            raise ValueError(f"unexpected type for is_dynamic {type(t)}")
-
-    return False
 
 
 # Placeholder strings used in triton codegen.
@@ -1060,7 +1040,4 @@
 
     # The descriptive name of the triton kernel; when unique_kernel_names = False, this
     # placeholder will be replaced with a string with more information.
-    DESCRIPTIVE_KRNL_NAME = "DESCRIPTIVE_KRNL_NAME"
-=======
-    return 3 if is_welford_reduction(reduction_type) else 1
->>>>>>> 0ceff628
+    DESCRIPTIVE_NAME = "DESCRIPTIVE_NAME"