--- conflicted
+++ resolved
@@ -1042,7 +1042,6 @@
     return 3 if is_welford_reduction(reduction_type) else 1
 
 
-<<<<<<< HEAD
 # Placeholder strings used in triton codegen.
 class Placeholder(enum.Enum):
     # The placeholder for the actual name of a triton kernel.
@@ -1052,7 +1051,8 @@
     # The descriptive name of the triton kernel; when unique_kernel_names = False, this
     # placeholder will be replaced with a string with more information.
     DESCRIPTIVE_NAME = "DESCRIPTIVE_NAME"
-=======
+
+
 # A utility function for easier AOTInductor testing
 aot_inductor_launcher = """
     #include <c10/cuda/CUDAStream.h>
@@ -1085,5 +1085,4 @@
 
         AOT_INDUCTOR_ERROR_CHECK(AOTInductorModelContainerDelete(container_handle));
     }
-"""
->>>>>>> 980a3891
+"""