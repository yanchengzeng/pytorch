#include <ATen/NamedTensorUtils.h>
#include <c10/core/DeviceType.h>
#include <c10/core/impl/GPUTrace.h>
#include <c10/core/impl/HermeticPyObjectTLS.h>
#include <c10/core/impl/PythonDispatcherTLS.h>
#include <c10/util/irange.h>
#include <pybind11/pytypes.h>
#include <torch/csrc/Device.h>
#include <torch/csrc/DynamicTypes.h>
#include <torch/csrc/Exceptions.h>
#include <torch/csrc/PyInterpreter.h>
#include <torch/csrc/Size.h>
#include <torch/csrc/THP.h>
#include <torch/csrc/Types.h>
#include <torch/csrc/autograd/autograd.h>
#include <torch/csrc/autograd/edge.h>
#include <torch/csrc/autograd/function.h>
#include <torch/csrc/autograd/python_cpp_function.h>
#include <torch/csrc/autograd/python_hook.h>
#include <torch/csrc/autograd/python_variable_indexing.h>
#include <torch/csrc/autograd/utils/error_messages.h>
#include <torch/csrc/autograd/utils/wrap_outputs.h>
#include <torch/csrc/autograd/variable.h>
#include <torch/csrc/jit/frontend/tracer.h>
#include <torch/csrc/jit/python/pybind_utils.h>
#include <torch/csrc/tensor/python_tensor.h>
#include <torch/csrc/utils/pybind.h>
#include <torch/csrc/utils/pycfunction_helpers.h>
#include <torch/csrc/utils/python_arg_parser.h>
#include <torch/csrc/utils/python_dispatch.h>
#include <torch/csrc/utils/python_strings.h>
#include <torch/csrc/utils/tensor_new.h>
#include <torch/csrc/utils/tensor_numpy.h>

#include <torch/csrc/utils/torch_dispatch_mode.h>

#include <ATen/ATen.h>

#include <c10/core/SymIntArrayRef.h>
#include <structmember.h>
#include <cstdint>
#include <iostream>
#include <memory>
#include <utility>
#include <vector>

using namespace at;
using namespace torch;
using namespace torch::autograd;

std::pair<py::object, py::dict> parseIValuesToPyArgsKwargs(
    const c10::OperatorHandle& op,
    const std::vector<c10::IValue>& arguments) {
  TORCH_CHECK(
      PyGILState_Check(),
      "GIL must be held before you call parseIValuesToPyArgsKwargs");
  const auto& schema = op.schema();
  py::dict kwargs;
  // About all the pointers:
  //
  // f(int x, int y = 0, *, int z = 0)
  //                                  ^- arguments.size()
  //                        ^- kwarg_only_start
  //          ^- positional_default_start
  //   ^- 0

  // Find the split point between kwarg-only and regular.  Since most functions
  // don't have kwarg-only arguments, it is more efficient to scan from the
  // right (but ideally, this would just be precomputed in FunctionSchema
  // itself).  (NB: minus one in the loop is because we're testing if the
  // *next* argument is kwarg-only before we advance the starting index)
  int64_t kwarg_only_start = arguments.size();
  for (; kwarg_only_start > 0; kwarg_only_start--) {
    const auto& arg = schema.arguments()[kwarg_only_start - 1];
    if (!arg.kwarg_only()) {
      break;
    }
  }

  // Find the first positional argument that isn't defaulted
  auto is_default = [&](int64_t idx) -> bool {
    const auto& arg = schema.arguments()[idx];
    if (!arg.default_value().has_value()) {
      return false;
    }
    const auto& default_ivalue = *arg.default_value();
    const auto& ivalue = arguments[idx];
    if (default_ivalue != ivalue) {
      return false;
    }
    return true;
  };

  int64_t positional_default_start = kwarg_only_start;
  for (; positional_default_start > 0; positional_default_start--) {
    if (!is_default(positional_default_start - 1)) {
      break;
    }
  }

  auto args =
      py::reinterpret_steal<py::object>(PyTuple_New(positional_default_start));

  auto schemaAwareToPyObject = [&](int64_t idx) -> py::object {
    const auto& arg = schema.arguments()[idx];
    auto match = [&](c10::TypeKind kind) {
      const auto& t = arg.real_type();
      if (t->kind() == kind)
        return true;
      if (auto opt_t = t->cast<c10::OptionalType>()) {
        if (opt_t->getElementType()->kind() == kind)
          return true;
      }
      return false;
    };
    if (arguments[idx].isNone()) {
      return py::none();
    } else if (match(c10::ScalarTypeType::Kind)) {
      auto* obj =
          getTHPDtype(static_cast<c10::ScalarType>(arguments[idx].toInt()));
      return py::reinterpret_borrow<py::object>(
          reinterpret_cast<PyObject*>(obj));
    } else if (match(c10::LayoutType::Kind)) {
      auto* obj =
          getTHPLayout(static_cast<c10::Layout>(arguments[idx].toInt()));
      return py::reinterpret_borrow<py::object>(
          reinterpret_cast<PyObject*>(obj));
    } else if (match(c10::MemoryFormatType::Kind)) {
      return py::cast(static_cast<c10::MemoryFormat>(arguments[idx].toInt()));
    } else {
      return torch::jit::toPyObject(arguments[idx]);
    }
  };

  // Populate positional arguments
  for (const auto idx : c10::irange(positional_default_start)) {
    PyTuple_SET_ITEM(
        args.ptr(), idx, schemaAwareToPyObject(idx).release().ptr());
  }

  // Populate keyword arguments
  for (const auto idx : c10::irange(kwarg_only_start, arguments.size())) {
    // But don't populate default keyword arguments
    if (is_default(idx))
      continue;
    const auto& arg = schema.arguments()[idx];
    kwargs[py::cast(arg.name())] = schemaAwareToPyObject(idx);
  }
  return std::make_pair(std::move(args), std::move(kwargs));
}

void pushPyOutToStack(
    const c10::OperatorHandle& op,
    torch::jit::Stack* stack,
    py::object out,
    const char* msg) {
  TORCH_CHECK(
      PyGILState_Check(), "GIL must be held before you call pushPyOutToStack");
  auto schema_returns = op.schema().returns();
  const auto num_returns = schema_returns.size();
  if (num_returns == 0) {
    // Check that we got a None return from Python. Anything else is an error.
    TORCH_CHECK(
        out.is_none(),
        "Expected ",
        msg,
        " for ",
        op.operator_name(),
        " to return None but it returned something else instead.");
  } else if (num_returns == 1) {
    torch::jit::push(
        stack, torch::jit::toIValue(out.ptr(), schema_returns[0].real_type()));
  } else {
    auto outs = py::cast<py::sequence>(out);
    for (const auto idx : c10::irange(outs.size())) {
      torch::jit::push(
          stack,
          torch::jit::toIValue(
              outs[idx].ptr(), schema_returns[idx].real_type()));
    }
  }
}

namespace {

c10::TensorImpl::SizesStridesPolicy parseSizesStridesPolicyArgument(
    c10::string_view arg) {
  if (arg == "strides") {
    return c10::TensorImpl::SizesStridesPolicy::CustomStrides;
  }

  if (arg == "sizes") {
    return c10::TensorImpl::SizesStridesPolicy::CustomSizes;
  }

  TORCH_CHECK_VALUE(
      false,
      "Unknown sizes_strides_policy: ",
      arg,
      "; expected 'strides' or 'sizes'");
}
} // anonymous namespace

PyObject* THPVariableClass = nullptr;

PyObject* ParameterClass = nullptr;

static PyObject* THPVariable_NewWithVar(
    PyTypeObject* type,
    Variable _var,
    c10::impl::PyInterpreterStatus status,
    bool allow_preexisting_pyobj = false);

// clang-tidy gets confused by static const
static const char* VOLATILE_WARNING =
    "volatile was removed and now has no effect. Use "
    "`with torch.no_grad():` instead.";

static bool check_has_torch_dispatch(PyObject* obj) {
  PyTypeObject* tp = Py_TYPE(obj);
  if (THPVariable_CheckTypeExact(tp)) {
    return false;
  }
  py::object attr = PyObject_FastGetAttrString(obj, "__torch_dispatch__");
  return (
      attr.ptr() != nullptr &&
      attr.ptr() != torch::disabled_torch_dispatch_impl());
}

// NOLINTNEXTLINE
static PyObject* device_to_py_class_[static_cast<size_t>(
    c10::DeviceType::COMPILE_TIME_MAX_DEVICE_TYPES)];

void registerPythonTensorClass(
    const std::string& device,
    PyObject* python_tensor_class) {
  c10::Device dev(device);

  TORCH_CHECK(
      dev.type() == kXLA, "Only the python class for XLA can be overriden");
  if (device_to_py_class_[static_cast<size_t>(dev.type())] != nullptr) {
    TORCH_WARN(
        "Overriding a previously registered python class for ", dev.str());
  }

  device_to_py_class_[static_cast<size_t>(dev.type())] = python_tensor_class;
}

static PyObject* getPythonTensorClass(c10::Device d) {
  return device_to_py_class_[static_cast<size_t>(d.type())];
}

void activateCUDATrace() {
  c10::impl::GPUTrace::set_trace(getPyInterpreter());
}

// TODO: Make this take Variable by const reference
PyObject* THPVariable_Wrap(at::TensorBase var) {
  if (!var.defined()) {
    Py_RETURN_NONE;
  }

  if (c10::impl::HermeticPyObjectTLS::get_state()) {
    return THPVariable_NewWithVar(
        (PyTypeObject*)THPVariableClass,
        std::move(var),
        c10::impl::PyInterpreterStatus::DEFINITELY_UNINITIALIZED);
  }

  c10::optional<PyObject*> mb_obj =
      var.unsafeGetTensorImpl()->pyobj_slot()->check_pyobj(getPyInterpreter());
  c10::impl::PyInterpreterStatus status;
  if (mb_obj.has_value()) {
    auto obj = *mb_obj;
    if (obj) {
      if (var.unsafeGetTensorImpl()->pyobj_slot()->owns_pyobj()) {
        // C++ owns the Python object; this implies there weren't any other
        // owning references to the Python object.  Since we're making the
        // object "live" again on Python side, let's flip back the ownership
        // (Python owns C++) as it would now be unsound to deallocate the C++
        // object if all C++ references go to zero
        var.unsafeGetTensorImpl()->pyobj_slot()->set_owns_pyobj(false);
        reinterpret_cast<THPVariable*>(obj)->cdata =
            MaybeOwned<Variable>::owned(std::move(var));
        // NB: incref is not necessary, because we are "stealing" the previous
        // ownership from the Variable to return it here for the wrap
        return obj;
      }
      Py_INCREF(obj);
      return obj;
    }
    // TODO: a better invariant is that if we tagged, we MUST have a valid
    // PyObject.  That's PyObject preservation
    // (https://github.com/pytorch/pytorch/pull/56017).  Prior to this PR
    // being a thing, the PyObject field will get cleared when all references
    // to the Python object are removed.
    status = c10::impl::PyInterpreterStatus::TAGGED_BY_US;
  } else {
    // Assumption: if a Tensor has been shared across threads, this induces
    // a refcount bump.  Therefore, if the use count 1, we are the sole thread
    // with access to this tensor and no race is possible.
    if (var.use_count() <= 1) {
      status = c10::impl::PyInterpreterStatus::DEFINITELY_UNINITIALIZED;
    } else {
      status = c10::impl::PyInterpreterStatus::MAYBE_UNINITIALIZED;
    }
  }

  if (C10_LIKELY(var.device().type() != c10::kXLA)) {
    return THPVariable_NewWithVar(
        (PyTypeObject*)THPVariableClass, std::move(var), status);
  }

  if (auto clazz = getPythonTensorClass(var.device())) {
    return THPVariable_NewWithVar((PyTypeObject*)clazz, std::move(var), status);
  }

  return THPVariable_NewWithVar(
      (PyTypeObject*)THPVariableClass, std::move(var), status);
}

bool isResurrectable(THPVariable* self) {
  // We want to divide this check into 2 cases.

  // 1. C++ owns PyObject (in this case, self->cdata.unsafeIsBorrowed() is
  // true). You might think that in this case, it is impossible for tp_clear to
  // be called: surely the C++ reference to the PyObject is keeping it live? And
  // you'd be right! In fact, when C++ owns the PyObject, we have an invariant
  // that the refcount on the PyObject should be precisely one (because if you
  // take out another reference to the PyObject, we're supposed to flip the
  // ownership pointer back). In reality, you can violate this invariant
  // temporarily with weak references, so we don't test for it in asserts.

  // 2. PyObject owns C++ (in this case, self->cdata.unsafeIsBorrowed() is
  // false). In this case, tp_clear can get called if the PyObject is referenced
  // from a dead cycle, and nowhere else. But if resurrection did not occur,
  // then the reference to C++ from the PyObject must be the ONLY reference to
  // the C++ object.
  if (self->cdata.unsafeIsBorrowed()) {
    return false;
  }
  auto const& tensor = THPVariable_Unpack(self);
  // Check if this is hermetic. If it is, no resurrection.
  if (tensor.unsafeGetTensorImpl()->pyobj_slot()->check_pyobj(
          getPyInterpreter()) != c10::make_optional((PyObject*)self)) {
    return false;
  }
  if (!tensor.defined() || tensor.use_count() <= 1) {
    return false;
  }
  return true;
}

// returns true if successfully rezzed; if so, cancel the
// rest of deallocation
static bool THPVariable_tryResurrect(THPVariable* self) {
  const auto& tensor = THPVariable_Unpack(self);

  if (!isResurrectable(self)) {
    return false;
  }

  // At this point, we are definitely going to resurrect the tensor. So, the
  // tensor better be defined :)
  TORCH_INTERNAL_ASSERT(tensor.defined());

  // There are other C++ owners of the tensor.  Flip ownership
  // so that C++ owns this Python object, and cancel deallocation.
  TORCH_INTERNAL_ASSERT(
      !tensor.unsafeGetTensorImpl()->pyobj_slot()->owns_pyobj());

  tensor.unsafeGetTensorImpl()->pyobj_slot()->set_owns_pyobj(true);

// Resurrect the Python object.  This is something CPython does
// internally occasionally, see
// https://github.com/python/cpython/blob/b98eba5bc2ffbe7a0ed49d540ebc4f756ae61985/Objects/object.c#L248-L259
// so we just copy the pattern here.  Note that we don't have to worry
// about saving and restoring the refcount (as the quoted code does)
// because we actually DO need to reset the refcount to one here, we
// can't assume that some other code has taken care of it.
// NB: this will overreport _Py_RefTotal but based on inspection of object.c
// there is no way to avoid this
#ifdef Py_TRACE_REFS
  _Py_AddToAllObjects(reinterpret_cast<PyObject*>(self), 1);
#endif
  Py_INCREF(self);

  // Flip THPVariable to be non-owning
  // (near use-after-free miss here: fresh MaybeOwned is created breaking
  // reference on Tensor in struct BEFORE we overwrite the old one)
  TORCH_INTERNAL_ASSERT(!c10::impl::HermeticPyObjectTLS::get_state());
  self->cdata = MaybeOwned<Variable>::borrowed(tensor);

  // NB: At this point, tensor *could* be dead (e.g., some other C++ thread
  // decrefed it.)  At this point, it is probably waiting on the GIL to
  // deallocate the Python object and will kill self, BUT NOT YET.

  return true;
}

static int THPVariable_clear(THPVariable* self) {
  // Is it OK for an object to still be live after running
  // tp_clear? Yes. When Python is breaking reference cycles, it can't assume
  // that an object will dealloc after it's cleared.  The source code explicitly
  // handles this case:
  // https://github.com/python/cpython/blob/4e661cd69164318c1f871faa476c68a04092ddc4/Modules/gcmodule.c#L1010-L1025

  // Note that we don't need to actually resurrect here. There are 2 cases:
  // 1. The PyObject is not part of a reference cycle. In this case, we don't
  // need to do anything. The GC will move on to try and break the reference
  // cycle on another object, which will eventually trigger tp_dealloc (and thus
  // resurrection).

  // 2. The PyObject is part of a reference cycle. This case should not actually
  // be possible, due to the logic in our tp_traverse
  // (THPVariable_subclass_traverse).

  // In fact, resurrecting here breaks the invariant that "C++ owns Python only
  // when PyObject's refcount would otherwise be 0". Most immediately, as we're
  // merely breaking reference cycles here, there can be other references to the
  // PyObject. *However*, if other objects in the refcycle resurrect, then we
  // will be in a state where the PyObject has multiple Python references, yet
  // C++ owns the PyObject.

  // See https://github.com/pytorch/pytorch/pull/75933 for more discussion.
  if (isResurrectable((THPVariable*)self)) {
    return 0;
  }
  Py_CLEAR(self->backward_hooks);
  const auto& tensor = THPVariable_Unpack(self);
  if (tensor.defined()) {
    // Two situations to consider:
    //    PyObject -owns-> Tensor
    //        unsafeIsBorrowed() is FALSE.  We're obligated to look through
    //        Tensor to break references.  Clearing cdata must induce the
    //        destruction of the C++ Tensor.  If there were other references
    //        to C++ tensor, the Python object would have been resurrected
    //        by flipping the ownership.
    //    Tensor -owns-> PyObject
    //        unsafeIsBorrowed() is TRUE.  We're deallocating the PyObject
    //        because Tensor asked us to (it's already destructing).

    if (!self->cdata.unsafeIsBorrowed() &&
        tensor.unsafeGetTensorImpl()->pyobj_slot()->check_pyobj(
            getPyInterpreter()) == c10::make_optional((PyObject*)self)) {
      // TODO: empirically, on OS X this assert appears to be untrue
      // In test_py_tensors_multi_async_call - ProcessGroupRpcTestWithSpawn
      // distributed/rpc/test_process_group_agent.py
      //
      //  libc++abi.dylib: terminating with uncaught exception of type
      //  c10::Error:
      //  !tensor.unsafeGetTensorImpl()->pyobj_slot()->owns_pyobj()INTERNAL
      //  ASSERT FAILED at "../torch/csrc/autograd/python_variable.cpp":171,
      //  please report a bug to PyTorch. Exception raised from
      //  THPVariable_clear at
      //  ../torch/csrc/autograd/python_variable.cpp:171 (most recent call
      //  first): frame #0: c10::Error::Error(c10::SourceLocation,
      //  std::__1::basic_string<char, std::__1::char_traits<char>,
      //  std::__1::allocator<char> >) + 98 (0x1158a0442 in libc10.dylib) frame
      //  #1: c10::detail::torchCheckFail(char const*, char const*, unsigned
      //  int, char const*) + 205 (0x11589ed3d in libc10.dylib) frame #2:
      //  c10::detail::torchInternalAssertFail(char const*, char const*,
      //  unsigned int, char const*, c10::detail::CompileTimeEmptyString) + 9
      //  (0x1141e3f89 in libtorch_python.dylib) frame #3:
      //  THPVariable_clear(THPVariable*) + 412 (0x1148a547c in
      //  libtorch_python.dylib) frame #4:
      //  THPVariable_subclass_dealloc(_object*) + 453 (0x1148a5035 in
      //  libtorch_python.dylib) frame #5: (anonymous
      //  namespace)::concrete_decref_fn(c10::impl::PyInterpreter const*,
      //  _object*) + 53 (0x1148a5ea5 in libtorch_python.dylib) frame #6:
      //  c10::TensorImpl::release_resources() + 182 (0x11588c4a6 in
      //  libc10.dylib) frame #7:
      //  c10::MaybeOwned<at::Tensor>::operator=(c10::MaybeOwned<at::Tensor>&&)
      //  + 91 (0x11488c11b in libtorch_python.dylib) frame #8:
      //  THPVariable_subclass_dealloc(_object*) + 607 (0x1148a50cf in
      //  libtorch_python.dylib) <omitting python frames> frame #47: start + 1
      //  (0x7fff6ffc7cc9 in libdyld.dylib) frame #48: 0x0 + 4 (0x4 in ???)
      // TORCH_INTERNAL_ASSERT(!tensor.unsafeGetTensorImpl()->pyobj_slot()->owns_pyobj());
      if (auto grad_acc =
              torch::autograd::impl::try_get_grad_accumulator(tensor)) {
        grad_acc->pre_hooks().clear();
        grad_acc->tensor_pre_hooks().clear();
        grad_acc->retains_grad_hooks().clear();
      }
    }
  }
  TORCH_INTERNAL_ASSERT(!isResurrectable((THPVariable*)self));
  {
    // MapAllocator can take significant time to release large tensors;
    // release the GIL here to avoid impacting main thread perf.
    pybind11::gil_scoped_release no_gil;
    self->cdata = MaybeOwned<Variable>();
  }
  return 0;
}

int THPFunction_traverse(THPFunction* self, visitproc visit, void* arg) {
  TORCH_INTERNAL_ASSERT(
      false, "Tensor tp_traverse function was not overriden properly");
  return 0;
}

PyObject* THPVariable_pynew(
    PyTypeObject* type,
    PyObject* args,
    PyObject* kwargs);

static PyObject* THPVariable_fix_weakref(PyObject* self, PyObject* noargs) {
  const auto& var = THPVariable_Unpack(self);
  Py_DECREF(THPVariable_Wrap(var));
  Py_RETURN_NONE;
}

static PyObject* THPVariable_view_func(PyObject* self_, PyObject* arg) {
  HANDLE_TH_ERRORS
  const auto& self = THPVariable_Unpack(self_);
  TORCH_CHECK(
      THPVariable_Check(arg),
      "_view_func expect a single argument that is a Tensor");
  const auto& new_base = THPVariable_Unpack(arg);

  // Ensure that self is indeed a backward differentiable view
  // If not, we return an undefined Tensor (None) and let the user handle it.
  auto diff_view_meta = torch::autograd::impl::get_view_autograd_meta(self);
  at::Tensor out;
  if (diff_view_meta && diff_view_meta->has_bw_view()) {
    const auto& view_info = diff_view_meta->get_backward_view();
    // Ensure that the newly provided base is similar to the original base
    if (torch::autograd::utils::has_same_meta(new_base, view_info.base_)) {
      // Do the actual view replay
      if (view_info.has_view_fn()) {
        out = view_info.view_fn()(new_base);
      } else {
        out = new_base.as_strided(
            self.sizes(), self.strides(), self.storage_offset());
      }
    }
  }
  return THPVariable_Wrap(std::move(out));
  END_HANDLE_TH_ERRORS
}

// Instantiates a subclass of self with the same data.
static PyObject* THPVariable_as_subclass(
    PyObject* _self,
    PyObject* args,
    PyObject* kwargs) {
  HANDLE_TH_ERRORS
  const auto& self = THPVariable_Unpack(_self);
  static PythonArgParser parser({
      "as_subclass(PyObject* cls)",
  });
  ParsedArgs<1> parsed_args{};
  auto r = parser.parse(_self, args, kwargs, parsed_args);
  PyObject* cls = r.pyobject(0);
  if (!PyType_Check(cls)) {
    throw torch::TypeError(
        "cls must be a type (got %s)", Py_TYPE(cls)->tp_name);
  }
  return THPVariable_NewWithVar(
      (PyTypeObject*)cls,
      self.alias(),
      c10::impl::PyInterpreterStatus::DEFINITELY_UNINITIALIZED);
  END_HANDLE_TH_ERRORS
}

static PyObject* THPVariable_make_subclass(
    PyObject* _ignored,
    PyObject* args,
    PyObject* kwargs) {
  HANDLE_TH_ERRORS
  static PythonArgParser parser({
      "_make_subclass(PyObject* cls, Tensor data, bool require_grad=False, *, c10::string_view? dispatch_sizes_strides_policy=None, bool dispatch_device=False, bool dispatch_layout=False, Device? device_for_backend_keys=None)",
  });
  ParsedArgs<7> parsed_args{};
  auto r = parser.parse(args, kwargs, parsed_args);
  PyObject* cls = r.pyobject(0);
  if (!PyType_Check(cls)) {
    throw torch::TypeError(
        "cls must be a type (got %s)", Py_TYPE(cls)->tp_name);
  }
  // guard completely turns off torch dispatch modes, doesn't just pop off the
  // stack
  torch_dispatch_mode::StashTorchDispatchStackGuard td_g;
  c10::impl::DisablePythonDispatcher dpd_g;
  auto data =
      r.tensor(1).detach(); // creates a fresh Tensor (DEFINITELY_UNINITIALIZED)
  // We set `data`'s `allow_tensor_metadata_change` to true here, because we
  // want to allow the following use case for backward compatibility:
  //
  // ```python
  // rnn = torch.nn.RNN(100, 100, 2)
  // # The following calls `torch._cudnn_rnn_flatten_weight(rnn._flat_weights,
  // ...)`, # which changes storage of `rnn`'s weights in-place
  // rnn.flatten_parameters()
  // ```
  data.unsafeGetTensorImpl()->set_allow_tensor_metadata_change(true);
  data.set_requires_grad(r.toBool(2));
  const auto sizes_strides_policy = r.stringViewOptional(3);
  if (sizes_strides_policy.has_value()) {
    data.unsafeGetTensorImpl()->set_python_custom_sizes_strides(
        parseSizesStridesPolicyArgument(*sizes_strides_policy));
  }
  if (r.toBool(4)) {
    data.unsafeGetTensorImpl()->set_python_custom_device(true);
  }
  if (r.toBool(5)) {
    data.unsafeGetTensorImpl()->set_python_custom_layout(true);
  }
  if (!r.isNone(6)) {
    data.unsafeGetTensorImpl()->_change_backend_component_keys(r.device(6));
  }

  return THPVariable_NewWithVar(
      (PyTypeObject*)cls,
      std::move(data),
      c10::impl::PyInterpreterStatus::DEFINITELY_UNINITIALIZED);
  END_HANDLE_TH_ERRORS
}

static PyObject* THPVariable_make_wrapper_subclass(
    PyObject*,
    PyObject* args,
    PyObject* kwargs) {
  HANDLE_TH_ERRORS
  // NB: pin_memory doesn't actually do anything
  // TODO: strides variant?
  static PythonArgParser parser({
      "_make_wrapper_subclass(PyObject* cls, IntArrayRef size, *, IntArrayRef? strides=None, "
      "int64_t? storage_offset=None, MemoryFormat? memory_format=None, ScalarType dtype=None, "
      "Layout layout=torch.strided, Device device=None, bool pin_memory=False, bool requires_grad=False, "
      "c10::string_view? dispatch_sizes_strides_policy=None, bool dispatch_device=False, bool dispatch_layout=False, "
      "DispatchKeySet extra_dispatch_keys=None)",
      "_make_wrapper_subclass(PyObject* cls, SymIntArrayRef size, SymIntArrayRef strides, "
      "SymInt? storage_offset=None, MemoryFormat? memory_format=None, ScalarType dtype=None, "
      "Layout layout=torch.strided, Device device=None, bool pin_memory=False, bool requires_grad=False, "
      "c10::string_view? dispatch_sizes_strides_policy=None, bool dispatch_device=False, bool dispatch_layout=False, "
      "DispatchKeySet extra_dispatch_keys=None)",
  });
  ParsedArgs<14> parsed_args{};
  auto r = parser.parse(args, kwargs, parsed_args);
  PyObject* cls = r.pyobject(0);

  TORCH_CHECK_TYPE(
      PyType_Check(cls),
      "cls must be a type (got ",
      Py_TYPE(cls)->tp_name,
      ")");

  // This is an important safety check; without it, the default behavior will be
  // to continue on to the underlying CPU/CUDA kernel advertised by the dispatch
  // key, which will immediately segfault because the data pointer is null.  By
  // forcing users to define __torch_dispatch__ we ensure this does not happen
  // TODO: This check is not complete; because the user can disable torch
  // dispatch and then go again, triggering segfault.  TBH I'm thinking I want
  // to delete this function entirely
  py::object attr = PyObject_FastGetAttrString(cls, "__torch_dispatch__");
  TORCH_CHECK_TYPE(
      attr.ptr() != nullptr &&
          attr.ptr() != torch::disabled_torch_dispatch_impl(),
      ((PyTypeObject*)cls)->tp_name,
      " must define __torch_dispatch__");

  const auto options = TensorOptions()
                           .dtype(r.scalartype(5))
                           .device(r.device(7))
                           .layout(r.layoutOptional(6))
                           // NB: long standing issue, requires_grad is not
                           // respected here; you have to set it post facto, see
                           // https://github.com/pytorch/pytorch/issues/26428
                           // .requires_grad(r.toBool(7))
                           .pinned_memory(r.toBool(8));

  // don't bother releasing GIL here, as we are not allocating any nontrivial
  // data
  // TODO: for_blob produces non-resizable tensors, we might want this to be
  // resizable (have to define a custom allocator in that case)
  Tensor tensor;
  if (r.idx == 0) {
    tensor = at::for_blob(nullptr, r.intlist(1))
                 .strides(r.intlistOptional(2))
                 .storage_offset(r.toInt64Optional(3))
                 .context(nullptr, [](void* ctx) {})
                 .target_device(
                     options.device()) // TODO: this shouldn't be necessary if
                                       // it came from options
                 .options(options)
<<<<<<< HEAD
                 .allocator(c10::GetAllocator(c10::kMeta))
                 .resizeable_storage()
                 .extra_dispatch_keys(r.toDispatchKeySetOptional(13))
=======
>>>>>>> 68afe101
                 .make_tensor();

    const auto sizes_strides_policy = r.stringViewOptional(10);
    if (sizes_strides_policy.has_value()) {
      tensor.unsafeGetTensorImpl()->set_python_custom_sizes_strides(
          parseSizesStridesPolicyArgument(*sizes_strides_policy));
    }
  } else {
    AutoDispatchBelowADInplaceOrView guard{}; // TODO: Remove.
    tracer::impl::NoTracerDispatchMode tracer_guard{};

    // We shouldn't need storage
    Storage storage{Storage::use_byte_size_t{}, 0, at::DataPtr{}};

    auto keys = c10::DispatchKeySet({options.computeDispatchKey()});
    if (auto mb_extra_keys = r.toDispatchKeySetOptional(13)) {
      keys = keys | *mb_extra_keys;
    }
    tensor = at::detail::make_tensor<TensorImpl>(
        std::move(storage), keys, options.dtype());

    auto sym_sizes = r.symintlist(1);
    auto sym_strides = r.symintlist(2);
    auto sym_storage_offset = r.toSymIntOptional(3);

    TensorImpl* tensor_impl = tensor.unsafeGetTensorImpl();

    tensor_impl->set_sizes_and_strides(
        sym_sizes, sym_strides, sym_storage_offset.value_or(0));

    const auto sizes_strides_policy = r.stringViewOptional(10);
    if (sizes_strides_policy.has_value()) {
      TORCH_CHECK(
          false,
          "Setting sizes_strides_policy isn't supported for this overload")
    }
  }

  tensor.set_requires_grad(r.toBool(9));

  if (r.toBool(11)) {
    tensor.unsafeGetTensorImpl()->set_python_custom_device(true);
  }
  if (r.toBool(12)) {
    tensor.unsafeGetTensorImpl()->set_python_custom_layout(true);
  }

  return THPVariable_NewWithVar(
      (PyTypeObject*)cls,
      std::move(tensor),
      c10::impl::PyInterpreterStatus::DEFINITELY_UNINITIALIZED);
  END_HANDLE_TH_ERRORS
}

typedef PyObject* (*getter)(PyObject*, void*);
typedef int (*setter)(PyObject*, PyObject*, void*);

PyObject* THPVariable_get_python_dispatch(THPVariable* self, void* unused) {
  HANDLE_TH_ERRORS
  const auto& var = THPVariable_Unpack(self);
  return torch::autograd::utils::wrap(
      var.unsafeGetTensorImpl()->is_python_dispatch());
  END_HANDLE_TH_ERRORS
}

// CRTP base class to implement the python bindings for a Tensor property in
// PyTorch A class that implements a property is expected to have:
// - static constexpr const char* name;
//   - This variable should hold the Python name of the property
// - static Tensor fn(const Tensor&);
//   - This function calls the relevant ATen on the tensor
template <typename T>
struct GetterBase {
  static PyObject* getter(THPVariable* self, void* /*unused*/) {
    HANDLE_TH_ERRORS
    if (check_has_torch_function((PyObject*)self)) {
      return handle_torch_function_getter(self, T::name);
    }
    return THPVariable_Wrap(T::fn(THPVariable_Unpack(self)));
    END_HANDLE_TH_ERRORS
  }
};

struct PropertyT : GetterBase<PropertyT> {
  static constexpr const char* name = "T";
  static Tensor fn(const Tensor& t) {
    return t.numpy_T();
  }
};

struct PropertyH : GetterBase<PropertyH> {
  static constexpr const char* name = "H";
  static Tensor fn(const Tensor& t) {
    return t.matrix_H();
  }
};

struct PropertymT : GetterBase<PropertymT> {
  static constexpr const char* name = "mT";
  static Tensor fn(const Tensor& t) {
    return t.mT();
  }
};

struct PropertymH : GetterBase<PropertymH> {
  static constexpr const char* name = "mH";
  static Tensor fn(const Tensor& t) {
    return t.mH();
  }
};

struct PropertyData : GetterBase<PropertyData> {
  static constexpr const char* name = "data";
  static Tensor fn(const Tensor& t) {
    return t.variable_data();
  }
};

struct PropertyGrad : GetterBase<PropertyGrad> {
  static constexpr const char* name = "grad";
  static Tensor fn(const Tensor& t) {
    return t.grad();
  }
};

struct PropertyReal : GetterBase<PropertyReal> {
  static constexpr const char* name = "real";
  static Tensor fn(const Tensor& t) {
    return at::real(t);
  }
};

struct PropertyImag : GetterBase<PropertyImag> {
  static constexpr const char* name = "imag";
  static Tensor fn(const Tensor& t) {
    return at::imag(t);
  }
};

PyObject* THPVariable_get_cdata(THPVariable* self, void* unused) {
  HANDLE_TH_ERRORS
  if (check_has_torch_function((PyObject*)self)) {
    return handle_torch_function_getter(self, "_cdata");
  }
  const auto& var = THPVariable_Unpack(self);
  return PyLong_FromVoidPtr(var.unsafeGetTensorImpl());
  END_HANDLE_TH_ERRORS
}

PyObject* THPVariable_get_version(THPVariable* self, void* unused) {
  HANDLE_TH_ERRORS
  if (check_has_torch_function((PyObject*)self)) {
    return handle_torch_function_getter(self, "_version");
  }
  const auto& var = THPVariable_Unpack(self);
  return PyInt_FromLong(var._version());
  END_HANDLE_TH_ERRORS
}

PyObject* THPVariable_get_grad_fn(THPVariable* self, void* unused) {
  HANDLE_TH_ERRORS
  if (check_has_torch_function((PyObject*)self)) {
    return handle_torch_function_getter(self, "grad_fn");
  }
  const auto& var = THPVariable_Unpack(self);
  if (!var.grad_fn()) {
    Py_RETURN_NONE;
  }
  return functionToPyObject(var.grad_fn());
  END_HANDLE_TH_ERRORS
}

static int THPVariable_set_grad_fn(
    THPVariable* self,
    PyObject* obj,
    void* unused) {
  HANDLE_TH_ERRORS
  if (check_has_torch_function((PyObject*)self)) {
    return handle_torch_function_setter(self, "_grad_fn", obj);
  }
  THPUtils_assertRet(
      -1, obj, "Deletion of _grad_fn not allowed. Detach tensor instead!");
  THPUtils_assertRet(-1, obj == Py_None, "_grad_fn can be only set to None");
  THPVariable_Unpack(self).detach_();
  return 0;
  END_HANDLE_TH_ERRORS_RET(-1)
}

static PyObject* THPVariable_is_leaf(THPVariable* self, void* unused) {
  HANDLE_TH_ERRORS
  if (check_has_torch_function((PyObject*)self)) {
    return handle_torch_function_getter(self, "is_leaf");
  }
  return PyBool_FromLong(!THPVariable_Unpack(self).grad_fn());
  END_HANDLE_TH_ERRORS
}

int THPVariable_set_data(THPVariable* self, PyObject* data, void* unused) {
  HANDLE_TH_ERRORS
  if (check_has_torch_function((PyObject*)self)) {
    return handle_torch_function_setter(self, "data", data);
  }
  THPUtils_assertRet(
      -1, data, "Deleting tensor data is not allowed. Delete tensor instead!");
  if (!THPVariable_Check(data)) {
    throw torch::TypeError(
        "Variable data has to be a tensor, but got %s", Py_TYPE(data)->tp_name);
  }

  THPVariable_Unpack(self).set_data(THPVariable_Unpack(data));
  return 0;
  END_HANDLE_TH_ERRORS_RET(-1)
}

int THPVariable_set_grad(THPVariable* self, PyObject* py_grad, void* unused) {
  HANDLE_TH_ERRORS
  if (check_has_torch_function((PyObject*)self)) {
    return handle_torch_function_setter(self, "grad", py_grad);
  }
  const auto& var = THPVariable_Unpack(self);
  if (!py_grad || py_grad == Py_None) {
    var.mutable_grad().reset();
    return 0;
  }

  TORCH_CHECK_TYPE(
      THPVariable_Check(py_grad),
      "assigned grad expected to be a Tensor or None but got grad of type ",
      THPUtils_typename(py_grad));
  THPUtils_assertRet(
      -1,
      self != (THPVariable*)py_grad,
      "can't assign Variable as its own grad");

  const auto& grad = THPVariable_Unpack(py_grad);
  TORCH_CHECK(
      var.dtype() == grad.dtype(),
      "attempting to assign a gradient with dtype '",
      grad.dtype(),
      "' to a tensor with dtype '",
      var.dtype(),
      "'. Please ensure that the gradient and the tensor have the same dtype");
  TORCH_CHECK(
      var.device().type() == grad.device().type(),
      "attempting to assign a gradient with device type '",
      grad.device().type(),
      "' to a tensor with device type '",
      var.device().type(),
      "'. Please ensure that the gradient and the tensor are on the same device");
  if (grad.layout() != kSparse) {
    TORCH_CHECK(
        grad.options().type_equal(var.options()),
        "attempting to assign a gradient to a tensor that has data of a different type");
  }
  if (var.is_cuda()) {
    TORCH_CHECK(
        grad.get_device() == var.get_device(),
        "attempting to assign a gradient located on device with index '",
        grad.get_device(),
        "' to a tensor located on device with index '",
        var.get_device(),
        "'. Please ensure that the gradient and the tensor are on the same device");
  }
  TORCH_CHECK(
      grad.sym_sizes().equals(var.sym_sizes()),
      "attempting to assign a gradient of size '",
      grad.sym_sizes(),
      "' to a tensor of size '",
      var.sym_sizes(),
      "'. Please ensure that the gradient and the tensor are the same size");

  var.mutable_grad() = grad;
  return 0;
  END_HANDLE_TH_ERRORS_RET(-1)
}

PyObject* THPVariable_get_volatile(THPVariable* self, void* unused) {
  HANDLE_TH_ERRORS
  if (check_has_torch_function((PyObject*)self)) {
    return handle_torch_function_getter(self, "volatile");
  }
  const char* msg = "volatile was removed (Variable.volatile is always False)";
  auto r = PyErr_WarnEx(PyExc_UserWarning, msg, 1);
  if (r != 0)
    throw python_error();
  Py_RETURN_FALSE;
  END_HANDLE_TH_ERRORS
}

int THPVariable_set_volatile(THPVariable* self, PyObject* obj, void* unused) {
  HANDLE_TH_ERRORS
  if (check_has_torch_function((PyObject*)self)) {
    return handle_torch_function_setter(self, "volatile", obj);
  }
  auto r = PyErr_WarnEx(PyExc_UserWarning, VOLATILE_WARNING, 1);
  if (r != 0)
    throw python_error();
  return 0;
  END_HANDLE_TH_ERRORS_RET(-1)
}

PyObject* THPVariable_get_output_nr(THPVariable* self, void* unused) {
  HANDLE_TH_ERRORS
  if (check_has_torch_function((PyObject*)self)) {
    return handle_torch_function_getter(self, "output_nr");
  }
  const auto output_nr =
      static_cast<long>(THPVariable_Unpack(self).output_nr());
  return PyInt_FromLong(output_nr);
  END_HANDLE_TH_ERRORS
}

PyObject* THPVariable_get_requires_grad(THPVariable* self, void* unused) {
  HANDLE_TH_ERRORS
  if (check_has_torch_function((PyObject*)self)) {
    return handle_torch_function_getter(self, "requires_grad");
  }
  if (THPVariable_Unpack(self).requires_grad()) {
    Py_RETURN_TRUE;
  } else {
    Py_RETURN_FALSE;
  }
  END_HANDLE_TH_ERRORS
}

PyObject* THPVariable_retains_grad(THPVariable* self, void* unused) {
  HANDLE_TH_ERRORS
  if (check_has_torch_function((PyObject*)self)) {
    return handle_torch_function_getter(self, "retains_grad");
  }
  if (THPVariable_Unpack(self).retains_grad()) {
    Py_RETURN_TRUE;
  } else {
    Py_RETURN_FALSE;
  }
  END_HANDLE_TH_ERRORS
}

PyObject* THPVariable_get_ndim(THPVariable* self, void* unused) {
  HANDLE_TH_ERRORS
  if (check_has_torch_function((PyObject*)self)) {
    return handle_torch_function_getter(self, "ndim");
  }
  return PyInt_FromLong(THPVariable_Unpack(self).dim());
  END_HANDLE_TH_ERRORS
}

PyObject* THPVariable_get_names(PyObject* self, void* unused) {
  HANDLE_TH_ERRORS
  if (check_has_torch_function(self)) {
    return handle_torch_function_getter((THPVariable*)self, "names");
  }
  // The long-term plan is to return a list of (python) torch.Dimname.
  // However, for now, return a list of string.
  const auto& tensor = THPVariable_Unpack(self);
  size_t size = tensor.dim();
  THPObjectPtr tuple(PyTuple_New(size));
  if (!tuple)
    throw python_error();

  const auto dimnames = tensor.names();
  for (const auto i : c10::irange(size)) {
    // NOLINTNEXTLINE(cppcoreguidelines-init-variables)
    PyObject* str;
    if (dimnames[i].type() == at::NameType::WILDCARD) {
      // PyTuple_SET_ITEM steals a reference to the object. When the tuple is
      // deallocated, it'll decrement the refcount on Py_None, which is bad.
      // To avoid this, we "create" a new reference to Py_None by increasing
      // the refcount.
      // Sources:
      // - https://docs.python.org/3/c-api/tuple.html#c.PyTuple_SetItem
      // -
      // https://stackoverflow.com/questions/16400600/how-to-return-a-tuple-containing-a-none-value-from-the-c-api
      Py_INCREF(Py_None);
      str = Py_None;
    } else {
      str = THPUtils_packString(dimnames[i].symbol().toUnqualString());
      if (!str)
        throw python_error();
    }
    PyTuple_SET_ITEM(tuple.get(), i, str);
  }
  return tuple.release();
  END_HANDLE_TH_ERRORS
}

int THPVariable_set_names(PyObject* self, PyObject* names, void* unused) {
  HANDLE_TH_ERRORS
  if (check_has_torch_function(self)) {
    return handle_torch_function_setter((THPVariable*)self, "names", names);
  }
  const auto& var = THPVariable_Unpack(self);
  if (names == Py_None) {
    at::internal_set_names_inplace(var, at::nullopt);
  } else {
    THPUtils_assertRet(
        -1,
        THPUtils_checkDimnameList(names),
        "names must either be None or a tuple of dim names");
    at::internal_set_names_inplace(var, torch::parseDimnameList(names));
  }
  return 0;
  END_HANDLE_TH_ERRORS_RET(-1)
}

int THPVariable_set_requires_grad(
    THPVariable* self,
    PyObject* obj,
    void* unused) {
  HANDLE_TH_ERRORS
  if (check_has_torch_function((PyObject*)self)) {
    return handle_torch_function_setter(self, "requires_grad", obj);
  }
  THPUtils_assertRet(
      -1, obj && PyBool_Check(obj), "requires_grad must be a bool");
  const auto& var = THPVariable_Unpack(self);
  auto requires_grad = (obj == Py_True);
  if (!var.is_leaf()) {
    THPUtils_setError(
        autograd::utils::requires_grad_leaf_error(obj == Py_True).c_str());
    return -1;
  }
  if (requires_grad &&
      !isDifferentiableType(at::typeMetaToScalarType((var.dtype())))) {
    THPUtils_setError(
        "only Tensors of floating point and complex dtype can require gradients");
    return -1;
  }
  var.set_requires_grad(requires_grad);
  return 0;
  END_HANDLE_TH_ERRORS_RET(-1)
}

PyObject* THPVariable_get_name(THPVariable* self, void* unused) {
  if (check_has_torch_function((PyObject*)self)) {
    HANDLE_TH_ERRORS
    return handle_torch_function_getter(self, "name");
    END_HANDLE_TH_ERRORS
  }
  const auto& tensor = THPVariable_Unpack(self);
  if (tensor.name().empty())
    Py_RETURN_NONE;
  return THPUtils_packString(tensor.name().c_str());
}

PyObject* THPVariable_get_backwards_hooks(THPVariable* self, void* unused) {
  HANDLE_TH_ERRORS
  if (check_has_torch_function((PyObject*)self)) {
    return handle_torch_function_getter(self, "_backward_hooks");
  }
  if (self->backward_hooks) {
    Py_INCREF(self->backward_hooks);
    return self->backward_hooks;
  }
  Py_RETURN_NONE;
  END_HANDLE_TH_ERRORS
}

int THPVariable_set_backwards_hooks(
    THPVariable* self,
    PyObject* obj,
    void* unused) {
  HANDLE_TH_ERRORS
  if (check_has_torch_function((PyObject*)self)) {
    return handle_torch_function_setter(self, "_backward_hooks", obj);
  }
  THPUtils_assertRet(-1, obj, "Deletion of _backwards_hooks not allowed!");
  if (obj == Py_None) {
    obj = nullptr;
  }
  Py_XINCREF(obj);
  Py_XDECREF(self->backward_hooks);
  self->backward_hooks = obj;
  const auto& tensor = THPVariable_Unpack(self);
  torch::autograd::impl::clear_hooks(tensor);
  if (obj) {
    torch::autograd::impl::add_hook(
        tensor, std::make_unique<PyFunctionTensorPreHook>(obj, 0));
  }
  return 0;
  END_HANDLE_TH_ERRORS_RET(-1)
}

PyObject* THPVariable_get_base(THPVariable* self, void* unused) {
  HANDLE_TH_ERRORS
  if (check_has_torch_function((PyObject*)self)) {
    return handle_torch_function_getter(self, "_base");
  }
  const auto& tensor = THPVariable_Unpack(self);
  if (tensor.is_view()) {
    return THPVariable_Wrap(tensor._base());
  }
  Py_RETURN_NONE;
  END_HANDLE_TH_ERRORS
}

PyObject* THPVariable_get_shape(THPVariable* self, void* unused) {
  HANDLE_TH_ERRORS
  if (check_has_torch_function((PyObject*)self)) {
    return handle_torch_function_getter(self, "shape");
  }
  return THPSize_NewFromSymSizes(THPVariable_Unpack(self));
  END_HANDLE_TH_ERRORS
}

PyObject* THPVariable_is_cpu(THPVariable* self, void* unused) {
  HANDLE_TH_ERRORS
  if (check_has_torch_function((PyObject*)self)) {
    return handle_torch_function_getter(self, "is_cpu");
  }
  auto& self_ = THPVariable_Unpack(self);
  return torch::autograd::utils::wrap(self_.is_cpu());
  END_HANDLE_TH_ERRORS
}

PyObject* THPVariable_is_cuda(THPVariable* self, void* unused) {
  HANDLE_TH_ERRORS
  if (check_has_torch_function((PyObject*)self)) {
    return handle_torch_function_getter(self, "is_cuda");
  }
  auto& self_ = THPVariable_Unpack(self);
  return torch::autograd::utils::wrap(self_.is_cuda());
  END_HANDLE_TH_ERRORS
}

PyObject* THPVariable_is_xla(THPVariable* self, void* unused) {
  HANDLE_TH_ERRORS
  if (check_has_torch_function((PyObject*)self)) {
    return handle_torch_function_getter(self, "is_xla");
  }
  auto& self_ = THPVariable_Unpack(self);
  return torch::autograd::utils::wrap(self_.is_xla());
  END_HANDLE_TH_ERRORS
}

PyObject* THPVariable_is_ipu(THPVariable* self, void* unused) {
  HANDLE_TH_ERRORS
  if (check_has_torch_function((PyObject*)self)) {
    return handle_torch_function_getter(self, "is_ipu");
  }
  auto& self_ = THPVariable_Unpack(self);
  return torch::autograd::utils::wrap(self_.is_ipu());
  END_HANDLE_TH_ERRORS
}

PyObject* THPVariable_is_xpu(THPVariable* self, void* unused) {
  HANDLE_TH_ERRORS
  if (check_has_torch_function((PyObject*)self)) {
    return handle_torch_function_getter(self, "is_xpu");
  }
  auto& self_ = THPVariable_Unpack(self);
  return torch::autograd::utils::wrap(self_.is_xpu());
  END_HANDLE_TH_ERRORS
}

PyObject* THPVariable_is_sparse(THPVariable* self, void* unused) {
  HANDLE_TH_ERRORS
  if (check_has_torch_function((PyObject*)self)) {
    return handle_torch_function_getter(self, "is_sparse");
  }
  auto& self_ = THPVariable_Unpack(self);
  return torch::autograd::utils::wrap(self_.is_sparse());
  END_HANDLE_TH_ERRORS
}

PyObject* THPVariable_is_sparse_csr(THPVariable* self, void* unused) {
  HANDLE_TH_ERRORS
  if (check_has_torch_function((PyObject*)self)) {
    return handle_torch_function_getter(self, "is_sparse_csr");
  }
  auto& self_ = THPVariable_Unpack(self);
  return torch::autograd::utils::wrap(self_.is_sparse_csr());
  END_HANDLE_TH_ERRORS
}

PyObject* THPVariable_is_mkldnn(THPVariable* self, void* unused) {
  HANDLE_TH_ERRORS
  if (check_has_torch_function((PyObject*)self)) {
    return handle_torch_function_getter(self, "is_mkldnn");
  }
  auto& self_ = THPVariable_Unpack(self);
  return torch::autograd::utils::wrap(self_.is_mkldnn());
  END_HANDLE_TH_ERRORS
}

PyObject* THPVariable_is_mps(THPVariable* self, void* unused) {
  HANDLE_TH_ERRORS
  if (check_has_torch_function((PyObject*)self)) {
    return handle_torch_function_getter(self, "is_mps");
  }
  auto& self_ = THPVariable_Unpack(self);
  return torch::autograd::utils::wrap(self_.is_mps());
  END_HANDLE_TH_ERRORS
}

PyObject* THPVariable_is_ort(THPVariable* self, void* unused) {
  HANDLE_TH_ERRORS
  if (check_has_torch_function((PyObject*)self)) {
    return handle_torch_function_getter(self, "is_ort");
  }
  auto& self_ = THPVariable_Unpack(self);
  return torch::autograd::utils::wrap(self_.is_ort());
  END_HANDLE_TH_ERRORS
}

PyObject* THPVariable_is_vulkan(THPVariable* self, void* unused) {
  HANDLE_TH_ERRORS
  if (check_has_torch_function((PyObject*)self)) {
    return handle_torch_function_getter(self, "is_vulkan");
  }
  auto& self_ = THPVariable_Unpack(self);
  return torch::autograd::utils::wrap(self_.is_vulkan());
  END_HANDLE_TH_ERRORS
}

PyObject* THPVariable_is_quantized(THPVariable* self, void* unused) {
  HANDLE_TH_ERRORS
  if (check_has_torch_function((PyObject*)self)) {
    return handle_torch_function_getter(self, "is_quantized");
  }
  auto& self_ = THPVariable_Unpack(self);
  return torch::autograd::utils::wrap(self_.is_quantized());
  END_HANDLE_TH_ERRORS
}

PyObject* THPVariable_is_meta(THPVariable* self, void* unused) {
  HANDLE_TH_ERRORS
  if (check_has_torch_function((PyObject*)self)) {
    return handle_torch_function_getter(self, "is_meta");
  }
  auto& self_ = THPVariable_Unpack(self);
  return torch::autograd::utils::wrap(self_.is_meta());
  END_HANDLE_TH_ERRORS
}

PyObject* THPVariable_is_complex(THPVariable* self, void* unused) {
  HANDLE_TH_ERRORS
  if (check_has_torch_function((PyObject*)self)) {
    return handle_torch_function_getter(self, "is_complex");
  }
  auto& self_ = THPVariable_Unpack(self);
  return torch::autograd::utils::wrap(self_.is_complex());
  END_HANDLE_TH_ERRORS
}

PyObject* THPVariable_is_nested(THPVariable* self, void* unused) {
  HANDLE_TH_ERRORS
  if (check_has_torch_function((PyObject*)self)) {
    return handle_torch_function_getter(self, "is_nested");
  }
  auto& self_ = THPVariable_Unpack(self);
  return torch::autograd::utils::wrap(self_.is_nested());
  END_HANDLE_TH_ERRORS
}

PyObject* THPVariable_has_symbolic_sizes_strides(
    THPVariable* self,
    void* unused) {
  HANDLE_TH_ERRORS
  auto& self_ = THPVariable_Unpack(self);
  return torch::autograd::utils::wrap(
      self_.unsafeGetTensorImpl()->has_symbolic_sizes_strides());
  END_HANDLE_TH_ERRORS
}

static PyObject* THPVariable_dtype(THPVariable* self, void* unused) {
  HANDLE_TH_ERRORS
  if (check_has_torch_function((PyObject*)self)) {
    return handle_torch_function_getter(self, "dtype");
  }
  auto& self_ = THPVariable_Unpack(self);
  return torch::autograd::utils::wrap(torch::getTHPDtype(self_.scalar_type()));
  END_HANDLE_TH_ERRORS
}

static PyObject* THPVariable_layout(THPVariable* self, void* unused) {
  HANDLE_TH_ERRORS
  if (check_has_torch_function((PyObject*)self)) {
    return handle_torch_function_getter(self, "layout");
  }
  auto& self_ = THPVariable_Unpack(self);
  return torch::autograd::utils::wrap(torch::getTHPLayout(self_.layout()));
  END_HANDLE_TH_ERRORS
}

static PyObject* THPVariable_device(THPVariable* self, void* unused) {
  HANDLE_TH_ERRORS
  if (check_has_torch_function((PyObject*)self)) {
    return handle_torch_function_getter(self, "device");
  }
  return THPDevice_New(THPVariable_Unpack(self).device());
  END_HANDLE_TH_ERRORS
}

static PyObject* THPVariable_get_nbytes(THPVariable* self, void* unused) {
  HANDLE_TH_ERRORS
  if (check_has_torch_function((PyObject*)self)) {
    return handle_torch_function_getter(self, "nbytes");
  }
  return PyLong_FromSize_t(THPVariable_Unpack(self).nbytes());
  END_HANDLE_TH_ERRORS
}

static PyObject* THPVariable_get_itemsize(THPVariable* self, void* unused) {
  HANDLE_TH_ERRORS
  if (check_has_torch_function((PyObject*)self)) {
    return handle_torch_function_getter(self, "itemsize");
  }
  return PyLong_FromSize_t(THPVariable_Unpack(self).itemsize());
  END_HANDLE_TH_ERRORS
}

int THPVariable_set_real(PyObject* self, PyObject* real, void* unused) {
  HANDLE_TH_ERRORS
  auto& self_ = THPVariable_Unpack(self);
  auto self_real = at::real(self_);
  auto real_ = valueToTensor(self_real.options(), real, self_real.device());
  {
    pybind11::gil_scoped_release no_gil;
    self_real.copy_(real_);
    return 0;
  }
  END_HANDLE_TH_ERRORS_RET(-1)
}

int THPVariable_set_imag(PyObject* self, PyObject* imag, void* unused) {
  HANDLE_TH_ERRORS
  auto& self_ = THPVariable_Unpack(self);
  auto self_imag = at::imag(self_);
  auto imag_ = valueToTensor(self_imag.options(), imag, self_imag.device());
  {
    pybind11::gil_scoped_release no_gil;
    self_imag.copy_(imag_);
    return 0;
  }
  END_HANDLE_TH_ERRORS_RET(-1)
}

// properties are registered here because we are currently only able to bind
// them manually. TODO: make declarable in native_functions
// NOLINTNEXTLINE(modernize-avoid-c-arrays,cppcoreguidelines-avoid-c-arrays,cppcoreguidelines-avoid-non-const-global-variables)
static struct PyGetSetDef THPVariable_properties[] = {
    {"_python_dispatch",
     (getter)THPVariable_get_python_dispatch,
     nullptr,
     nullptr,
     nullptr},
    {"T", (getter)PropertyT::getter, nullptr, nullptr, nullptr},
    {"H", (getter)PropertyH::getter, nullptr, nullptr, nullptr},
    {"mT", (getter)PropertymT::getter, nullptr, nullptr, nullptr},
    {"mH", (getter)PropertymH::getter, nullptr, nullptr, nullptr},
    {"_cdata", (getter)THPVariable_get_cdata, nullptr, nullptr, nullptr},
    {"_version", (getter)THPVariable_get_version, nullptr, nullptr, nullptr},
    {"grad_fn", (getter)THPVariable_get_grad_fn, nullptr, nullptr, nullptr},
    {"_grad_fn",
     (getter)THPVariable_get_grad_fn,
     (setter)THPVariable_set_grad_fn,
     nullptr,
     nullptr},
    {"is_leaf", (getter)THPVariable_is_leaf, nullptr, nullptr, nullptr},
    {"retains_grad",
     (getter)THPVariable_retains_grad,
     nullptr,
     nullptr,
     nullptr},
    {"data",
     (getter)PropertyData::getter,
     (setter)THPVariable_set_data,
     nullptr,
     nullptr},
    {"_grad",
     (getter)PropertyGrad::getter,
     (setter)THPVariable_set_grad,
     nullptr,
     nullptr}, // Allows the python class to override .grad
    {"grad",
     (getter)PropertyGrad::getter,
     (setter)THPVariable_set_grad,
     nullptr,
     nullptr},
    {"_base", (getter)THPVariable_get_base, nullptr, nullptr, nullptr},
    {"volatile",
     (getter)THPVariable_get_volatile,
     (setter)THPVariable_set_volatile,
     nullptr,
     nullptr},
    {"output_nr", (getter)THPVariable_get_output_nr, nullptr, nullptr, nullptr},
    {"requires_grad",
     (getter)THPVariable_get_requires_grad,
     (setter)THPVariable_set_requires_grad,
     nullptr,
     nullptr},
    {"_backward_hooks",
     (getter)THPVariable_get_backwards_hooks,
     (setter)THPVariable_set_backwards_hooks,
     nullptr,
     nullptr},
    {"name", (getter)THPVariable_get_name, nullptr, nullptr, nullptr},
    {"shape", (getter)THPVariable_get_shape, nullptr, nullptr, nullptr},
    {"is_cuda", (getter)THPVariable_is_cuda, nullptr, nullptr, nullptr},
    {"is_cpu", (getter)THPVariable_is_cpu, nullptr, nullptr, nullptr},
    {"is_xla", (getter)THPVariable_is_xla, nullptr, nullptr, nullptr},
    {"is_xpu", (getter)THPVariable_is_xpu, nullptr, nullptr, nullptr},
    {"is_ipu", (getter)THPVariable_is_ipu, nullptr, nullptr, nullptr},
    {"is_sparse", (getter)THPVariable_is_sparse, nullptr, nullptr, nullptr},
    {"is_sparse_csr",
     (getter)THPVariable_is_sparse_csr,
     nullptr,
     nullptr,
     nullptr},
    {"is_mkldnn", (getter)THPVariable_is_mkldnn, nullptr, nullptr, nullptr},
    {"is_mps", (getter)THPVariable_is_mps, nullptr, nullptr, nullptr},
    {"is_ort", (getter)THPVariable_is_ort, nullptr, nullptr, nullptr},
    {"is_vulkan", (getter)THPVariable_is_vulkan, nullptr, nullptr, nullptr},
    {"is_complex", (getter)THPVariable_is_complex, nullptr, nullptr, nullptr},
    {"is_quantized",
     (getter)THPVariable_is_quantized,
     nullptr,
     nullptr,
     nullptr},
    {"is_meta", (getter)THPVariable_is_meta, nullptr, nullptr, nullptr},
    {"is_nested", (getter)THPVariable_is_nested, nullptr, nullptr, nullptr},
    {"_has_symbolic_sizes_strides",
     (getter)THPVariable_has_symbolic_sizes_strides,
     nullptr,
     nullptr,
     nullptr},
    {"dtype", (getter)THPVariable_dtype, nullptr, nullptr, nullptr},
    {"layout", (getter)THPVariable_layout, nullptr, nullptr, nullptr},
    {"device", (getter)THPVariable_device, nullptr, nullptr, nullptr},
    {"ndim", (getter)THPVariable_get_ndim, nullptr, nullptr, nullptr},
    {"nbytes", (getter)THPVariable_get_nbytes, nullptr, nullptr, nullptr},
    {"itemsize", (getter)THPVariable_get_itemsize, nullptr, nullptr, nullptr},
    {"names",
     (getter)THPVariable_get_names,
     (setter)THPVariable_set_names,
     nullptr,
     nullptr},
    {"real",
     (getter)PropertyReal::getter,
     (setter)THPVariable_set_real,
     nullptr,
     nullptr},
    {"imag",
     (getter)PropertyImag::getter,
     (setter)THPVariable_set_imag,
     nullptr,
     nullptr},
    {nullptr}};

static PyMappingMethods THPVariable_as_mapping = {
    THPVariable_length,
    THPVariable_getitem,
    THPVariable_setitem,
};

// NOLINTNEXTLINE(modernize-avoid-c-arrays,cppcoreguidelines-avoid-c-arrays,cppcoreguidelines-avoid-non-const-global-variables)
static PyMethodDef extra_methods[] = {
    {"as_subclass",
     castPyCFunctionWithKeywords(THPVariable_as_subclass),
     METH_VARARGS | METH_KEYWORDS,
     nullptr},
    {"_make_subclass",
     castPyCFunctionWithKeywords(THPVariable_make_subclass),
     METH_STATIC | METH_VARARGS | METH_KEYWORDS,
     nullptr},
    {"_make_wrapper_subclass",
     castPyCFunctionWithKeywords(THPVariable_make_wrapper_subclass),
     METH_STATIC | METH_VARARGS | METH_KEYWORDS,
     nullptr},
    {"_fix_weakref", THPVariable_fix_weakref, METH_NOARGS, nullptr},
    {"_view_func", THPVariable_view_func, METH_O, nullptr},
    {nullptr}};

struct THPVariableMeta {
  PyHeapTypeObject base;
};

int THPVariableMetaType_init(PyObject* cls, PyObject* args, PyObject* kwargs);

PyTypeObject THPVariableMetaType = {
    PyVarObject_HEAD_INIT(
        DEFERRED_ADDRESS(&PyType_Type),
        0) "torch._C._TensorMeta", /* tp_name */
    sizeof(THPVariableMeta), /* tp_basicsize */
    0, /* tp_itemsize */
    nullptr, /* tp_dealloc */
    0, /* tp_vectorcall_offset */
    nullptr, /* tp_getattr */
    nullptr, /* tp_setattr */
    nullptr, /* tp_reserved */
    nullptr, /* tp_repr */
    nullptr, /* tp_as_number */
    nullptr, /* tp_as_sequence */
    nullptr, /* tp_as_mapping */
    nullptr, /* tp_hash  */
    nullptr, /* tp_call */
    nullptr, /* tp_str */
    nullptr, /* tp_getattro */
    nullptr, /* tp_setattro */
    nullptr, /* tp_as_buffer */
    Py_TPFLAGS_DEFAULT | Py_TPFLAGS_BASETYPE, /* tp_flags */
    nullptr, /* tp_doc */
    nullptr, /* tp_traverse */
    nullptr, /* tp_clear */
    nullptr, /* tp_richcompare */
    0, /* tp_weaklistoffset */
    nullptr, /* tp_iter */
    nullptr, /* tp_iternext */
    nullptr, /* tp_methods */
    nullptr, /* tp_members */
    nullptr, /* tp_getset */
    DEFERRED_ADDRESS(&PyType_Type), /* tp_base */
    nullptr, /* tp_dict */
    nullptr, /* tp_descr_get */
    nullptr, /* tp_descr_set */
    0, /* tp_dictoffset */
    THPVariableMetaType_init, /* tp_init */
    nullptr, /* tp_alloc */
    nullptr, /* tp_new */
};

PyTypeObject THPVariableType = {
    PyVarObject_HEAD_INIT(
        &THPVariableMetaType,
        0) "torch._C._TensorBase", /* tp_name */
    sizeof(THPVariable), /* tp_basicsize */
    0, /* tp_itemsize */
    // This is unspecified, because it is illegal to create a THPVariableType
    // directly.  Subclasses will have their tp_dealloc set appropriately
    // by the metaclass
    nullptr, /* tp_dealloc */
    0, /* tp_vectorcall_offset */
    nullptr, /* tp_getattr */
    nullptr, /* tp_setattr */
    nullptr, /* tp_reserved */
    nullptr, /* tp_repr */
    nullptr, /* tp_as_number */
    nullptr, /* tp_as_sequence */
    &THPVariable_as_mapping, /* tp_as_mapping */
    nullptr, /* tp_hash  */
    nullptr, /* tp_call */
    nullptr, /* tp_str */
    nullptr, /* tp_getattro */
    nullptr, /* tp_setattro */
    nullptr, /* tp_as_buffer */
    Py_TPFLAGS_DEFAULT | Py_TPFLAGS_BASETYPE |
        Py_TPFLAGS_HAVE_GC, /* tp_flags */
    nullptr, /* tp_doc */
    // Also set by metaclass
    (traverseproc)THPFunction_traverse, /* tp_traverse */
    (inquiry)THPVariable_clear, /* tp_clear */
    nullptr, /* tp_richcompare */
    0, /* tp_weaklistoffset */
    nullptr, /* tp_iter */
    nullptr, /* tp_iternext */
    nullptr, /* tp_methods */
    nullptr, /* tp_members */
    THPVariable_properties, /* tp_getset */
    nullptr, /* tp_base */
    nullptr, /* tp_dict */
    nullptr, /* tp_descr_get */
    nullptr, /* tp_descr_set */
    0, /* tp_dictoffset */
    nullptr, /* tp_init */
    nullptr, /* tp_alloc */
    // Although new is provided here, it is illegal to call this with cls ==
    // THPVariableMeta.  Instead, subclass it first and then construct it
    THPVariable_pynew, /* tp_new */
};

PyObject* THPVariable_pynew(
    PyTypeObject* type,
    PyObject* args,
    PyObject* kwargs) {
  HANDLE_TH_ERRORS
  TORCH_CHECK(
      type != &THPVariableType,
      "Cannot directly construct _TensorBase; subclass it and then construct that");
  jit::tracer::warn("torch.Tensor", jit::tracer::WARN_CONSTRUCTOR);
  auto tensor = torch::utils::base_tensor_ctor(args, kwargs);
  // WARNING: tensor is NOT guaranteed to be a fresh tensor; e.g., if it was
  // given a raw pointer that will refcount bump
  // NB: base_tensor_ctor can call into dispatched ATen functions (e.g.,
  // alias(), lift_fresh()) which can return Tensor subclasses.  We allow
  // these to be passed on directly.
  return THPVariable_NewWithVar(
      type,
      std::move(tensor),
      c10::impl::PyInterpreterStatus::MAYBE_UNINITIALIZED,
      /*allow_preexisting_pyobj=*/true);
  END_HANDLE_TH_ERRORS
}

static void clear_slots(PyTypeObject* type, PyObject* self) {
  // NOLINTNEXTLINE(cppcoreguidelines-init-variables)
  Py_ssize_t i, n;
  // NOLINTNEXTLINE(cppcoreguidelines-init-variables)
  PyMemberDef* mp;

  n = Py_SIZE(type);
  mp = type->tp_members;
  for (i = 0; i < n; i++, mp++) {
    if (mp->type == T_OBJECT_EX && !(mp->flags & READONLY)) {
      char* addr = (char*)self + mp->offset;
      PyObject* obj = *(PyObject**)addr;
      if (obj != nullptr) {
        *(PyObject**)addr = nullptr;
        Py_DECREF(obj);
      }
    }
  }
}

// NB: this is not the tp_dealloc on THPVariable; instead, its the dealloc
// on subclasses.  It's never valid to construct a THPVariable so it's not
// necessary to implement the dealloc for that case
void THPVariable_subclass_dealloc(PyObject* self) {
  if (THPVariable_tryResurrect((THPVariable*)self))
    return;

  // This is like a crappy version of subtype_dealloc.
  // Unfortunately, we cannot directly delegate to
  // subtype_dealloc as it will start walking the parent
  // chain *starting with* the type of self, which will cause
  // us to go back to our custom dealloc.
  //
  // We have to replicate the subtype_dealloc logic to ensure
  // that finalizers are handled correctly
  PyTypeObject* type = Py_TYPE(self);
  TORCH_INTERNAL_ASSERT(type->tp_flags & Py_TPFLAGS_HEAPTYPE);
  TORCH_INTERNAL_ASSERT(PyType_IS_GC(type), "GC types not implemented");

  PyObject_GC_UnTrack(self);
  // TODO: consider using trash can

  bool has_finalizer = type->tp_finalize || type->tp_del;

  if (type->tp_finalize) {
    PyObject_GC_Track(self);
    if (PyObject_CallFinalizerFromDealloc(self) < 0) {
      /* Resurrected */
      return;
    }
    PyObject_GC_UnTrack(self);
  }

  // base test is unnecessary as THPVariable does not set this
  if (type->tp_weaklistoffset) {
    PyObject_ClearWeakRefs(self);
  }

  if (type->tp_del) {
    PyObject_GC_Track(self);
    type->tp_del(self);
    if (self->ob_refcnt > 0) {
      /* Resurrected */
      return;
    }
    PyObject_GC_UnTrack(self);
  }

  if (has_finalizer) {
    /* New weakrefs could be created during the finalizer call.
       If this occurs, clear them out without calling their
       finalizers since they might rely on part of the object
       being finalized that has already been destroyed. */
    if (type->tp_weaklistoffset) {
      /* Modeled after GET_WEAKREFS_LISTPTR() */
      PyWeakReference** list =
          (PyWeakReference**)PyObject_GET_WEAKREFS_LISTPTR(self);
      while (*list)
        _PyWeakref_ClearRef(*list);
    }
  }

  // Clear all slots until we get to base class THPVariableType
  {
    PyTypeObject* base = type;
    while (base != &THPVariableType) {
      if (Py_SIZE(base)) {
        clear_slots(base, self);
      }
      base = base->tp_base;
      TORCH_INTERNAL_ASSERT(base);
    }
  }

  // All Python defined classes have __dict__
  if (C10_LIKELY(type->tp_dictoffset)) {
    PyObject** dictptr = _PyObject_GetDictPtr(self);
    if (dictptr != nullptr) {
      PyObject* dict = *dictptr;
      if (dict != nullptr) {
        Py_DECREF(dict);
        *dictptr = nullptr;
      }
    }
  }

  // subtype_dealloc allows for this but we don't
  TORCH_INTERNAL_ASSERT(Py_TYPE(self) == type);

  // Finally clear out the base THPVariable
  THPVariable_clear((THPVariable*)self);
  ((THPVariable*)self)->cdata.~MaybeOwned<Variable>();
  Py_TYPE(self)->tp_free(self);

  // Python defined subclasses should always be on the heap
  TORCH_INTERNAL_ASSERT(type->tp_flags & Py_TPFLAGS_HEAPTYPE);
  Py_DECREF(type);
}

// Creates a new Python object for a Variable.  The status parameter
// specifies what the interpreter tag status on the object is; for
// example, if you ran check_pyobj, the return optional of this object
// tells you if the tensor was already tagged or not so you can pass
// TAGGED_BY_US or MAYBE_UNINITIALIZED; in other cases, you know where
// var came from and can directly assert that it's DEFINITELY_UNINITIALIZED.
// It's ALWAYS safe (albeit slower) to call this with MAYBE_UNINITIALIZED.
static PyObject* THPVariable_NewWithVar(
    PyTypeObject* type,
    Variable _var,
    c10::impl::PyInterpreterStatus status,
    bool allow_preexisting_pyobj) {
  // Make sure that the reinterpret into a THPVariable* will be valid
  TORCH_CHECK(
      PyType_IsSubtype(type, &THPVariableType),
      "Creating a Tensor subclass from a class ",
      "that does not inherit from Tensor is not possible. Make sure your class inherits from Tensor.");

  // This function overwrite the Tensor's pyobj field without extra checks
  // Make sure it is not set otherwise we would leak memory
  auto mb_obj =
      _var.unsafeGetTensorImpl()->pyobj_slot()->check_pyobj(getPyInterpreter());

  // Under some circumstances, we may attempt to create a new Python
  // object for a variable that already has a Python object.  The most common
  // situation this can occur is if you have a TorchDispatchMode active that
  // is returning a subclass from lift_fresh (which is invoked to
  // appropriately "wrap" a constant tensor into whatever ambient modes are
  // active.)
  //
  // In general, it is impossible to handle this case compositionally.
  // Suppose you have a user call ATensor([1, 2, 3]) when a mode is active
  // that is transforming all ops (including the internal lift_fresh call that
  // transforms [1, 2, 3] into a torch.tensor([1., 2., 3.])) to output
  // BTensor, where ATensor and BTensor are completely unrelated subclasses
  // and there is no way to compose them.  There is no way to satisfy the user
  // request here: in particular, you can't just try to re-invoke the ATensor
  // constructor on the returned BTensor, because (1) this could cause an
  // infinite loop--we are already in ATensor.__new__ and (2) there isn't any
  // guarantee that ATensor.__new__ supports a single element constructor
  // anyway.
  //
  // However, a more common case is a user just called torch.Tensor([1, 2, 3]),
  // and a fake tensor mode is active.  Really, all you want is to get back
  // a FakeTensor, in the same way torch.tensor([1, 2, 3]) or torch.arange(3)
  // would have returned a fake tensor (concretely, the way this happens
  // is we create a *real* tensor torch.tensor([1., 2., 3.]), and then it
  // turns into a FakeTensor when we call lift_fresh on this real tensor).
  // This case is compositional because FakeTensor is a subclass of Tensor, so
  // it's valid for us to return it in place of a Tensor.  So this is what we
  // do.

  if (mb_obj.has_value() && mb_obj.value()) {
    TORCH_CHECK(
        allow_preexisting_pyobj,
        "Creating a new Tensor subclass ",
        type->tp_name,
        " but the raw Tensor object is already associated to a python object ",
        "of type ",
        mb_obj.value()->ob_type->tp_name);
    // Even if we allow pre-existing PyObject, we don't allow completely
    // ignoring the requested type.  Check that we fulfilled a subtype
    // relation here.  In the common case the requested type is Tensor and
    // this always succeeds.
    PyObject* obj = *mb_obj;
    // Check if it's OK to just directly return the Python object without
    // allocating a new variable.  We just check that the existing Python
    // object is a subclass of the requested type.
    PyTypeObject* obj_type = Py_TYPE(obj);
    TORCH_CHECK(
        obj_type == type || PyType_IsSubtype(obj_type, type),
        "Creating a new Tensor subclass ",
        type->tp_name,
        " but the raw Tensor object is already associated to a python object ",
        "of type ",
        mb_obj.value()->ob_type->tp_name,
        " which is not a subclass of the "
        "requested type");
    // We may (in fact, we typically will) need to resurrect this
    return THPVariable_Wrap(std::move(_var));
  }

  PyObject* obj = type->tp_alloc(type, 0);
  if (obj) {
    auto v = (THPVariable*)obj;
    // TODO: named constructor to avoid default initialization
    new (&v->cdata) MaybeOwned<Variable>();
    if (c10::impl::HermeticPyObjectTLS::get_state()) {
      // Do NOT initialize pyobj field on the tensor, you own the C++
      v->cdata = MaybeOwned<Variable>::owned(std::move(_var));
      TORCH_INTERNAL_ASSERT(
          !check_has_torch_dispatch(obj),
          "While HermeticPyObject was enabled, we attempted to create a tensor "
          "subclass with __torch_dispatch__.  This violates the invariant that "
          "operations in HermeticPyObject have equivalent C++ implementations. "
          "If your operator registered from Python operator registration isn't "
          "doing anything strange, there may be an internal PyTorch bug involving "
          "not appropriately disabling TorchDispatchMode before executing "
          "Python op registration.");
    } else {
      // Normal codepath
      v->cdata = MaybeOwned<Variable>::owned(std::move(_var));
      const auto& var = THPVariable_Unpack(v);
      var.unsafeGetTensorImpl()->pyobj_slot()->init_pyobj(
          getPyInterpreter(), obj, status);
      if (check_has_torch_dispatch(obj)) {
        var.unsafeGetTensorImpl()->set_python_dispatch(true);
      }
    }
  }
  return obj;
}

/// NOTE [ PyObject Traversal ]
///
/// PyObjects that are wrapping c++ objects can lead to non-trivial traverse
/// logic and it can be tricky to know what to traverse and when. This note
/// tries to clarify what is the danger here and a simple algorithm to choose
/// how to write the tp_traverse and tp_clear functions. If you're not already
/// familiar with how the CPython GC works, you should read this in-depth
/// description: https://devguide.python.org/garbage_collector/
///
/// The complexity for us comes from the fact that some c++ shared_ptr objects
/// own references to python objects and are also owned both by other python
/// objects and c++ objects. This means that to allow the GC to collect all
/// cycles, we need to properly implement the traverse/clear methods that take
/// into account these C++ ownership links.
///
/// The main danger here comes from the fact that, while all python-related code
/// is thread safe wrt the GC execution (thanks to the GIL), other threads might
/// be using our C++ objects arbitrarily which can lead to shared_ptr ref count
/// going up or down in between the different traverse/clear invocations. The
/// one constraint we add here that is not explicitly mentioned in the GC
/// description above is that for a given GC run (meaning while the GIL is
/// held), the traverse/clear pair should never report different ownership
/// relations: if traverse visited a given PyObject, then the clear within that
/// same GC run must still be the sole owner and clear that PyObject.
///
/// A more mechanical algorithm to know what to traverse/clear is as follows:
///   - Any field on this PyObject that contains a strong reference to another
///   PyObject
///     must be visited and cleared. An example of that is the "backward_hooks"
///     field of the THPVariable.
///   - Any field that contains a C++ object that is uniquely owned by this
///   PyObject (either
///     a unique_ptr or a shared_ptr with use_count==1) should have all the
///     PyObject it owns visited and cleared. An example would be here the
///     tensor hooks.
///   - If that uniquely owned C++ object also uniquely owns other C++ objects,
///   these should be
///     visited and cleared as well if they contain any PyObject.
///
/// Caveat: to avoid slow runtime, we limit the depth of this exploration of C++
/// objects in practice and we do not, for example, go through the whole
/// autograd graph, even if it is uniquely owned. This is a known place where
/// users can create noncollectable cycles as described in:
/// https://github.com/pytorch/pytorch/issues/7343
///

static int traverse_slots(
    PyTypeObject* type,
    PyObject* self,
    visitproc visit,
    void* arg) {
  // NOLINTNEXTLINE(cppcoreguidelines-init-variables)
  Py_ssize_t i, n;
  // NOLINTNEXTLINE(cppcoreguidelines-init-variables)
  PyMemberDef* mp;

  n = Py_SIZE(type);
  mp = type->tp_members;
  for (i = 0; i < n; i++, mp++) {
    if (mp->type == T_OBJECT_EX) {
      char* addr = (char*)self + mp->offset;
      PyObject* obj = *(PyObject**)addr;
      if (obj != nullptr) {
        int err = visit(obj, arg);
        if (err)
          return err;
      }
    }
  }
  return 0;
}

static int THPVariable_subclass_traverse(
    PyObject* self,
    visitproc visit,
    void* arg) {
  // If the tensor is eligible to be resurrected, don't traverse it; instead
  // treat all of its references as a root (as they WOULD be a root since we
  // can treat the inbound C++ references as root owners).
  //
  // This works because unlike conventional GCs, Python's GC operates in two
  // phases: first it uses traverse to discover roots, and then it uses traverse
  // to do reachability.  Bypassing traverse during root discovery forces Python
  // to treat self as a root for everything it refers to.  For a full
  // explanation of the algorithm see
  // https://devguide.python.org/garbage_collector/
  //
  // NB: if we don't hold an owning reference to the underlying Tensor, it is
  // possible that the underlying Tensor has already gone dead.  In that case,
  // it's not safe to access it.  But it's also safe to traverse, because if
  // the underlying Tensor *is* live, then root discovery will determine that
  // self is live, and nothing will get GC'ed anyway (resurrection cannot happen
  // if the C++ objects owns the PyObject)
  THPVariable* var = reinterpret_cast<THPVariable*>(self);
  if (isResurrectable(var)) {
    return 0;
  }

  // Crappy version of subtype_traverse; same deal as
  // THPVariable_subclass_dealloc

  PyTypeObject* type = Py_TYPE(self);
  // Traverse slots until we get to base class THPVariableType
  {
    PyTypeObject* base = type;
    while (base != &THPVariableType) {
      if (Py_SIZE(base)) {
        int err = traverse_slots(base, self, visit, arg);
        if (err)
          return err;
      }
      base = base->tp_base;
      TORCH_INTERNAL_ASSERT(base);
    }
  }

  // All Python defined classes have __dict__
  if (C10_LIKELY(type->tp_dictoffset)) {
    PyObject** dictptr = _PyObject_GetDictPtr(self);
    if (dictptr && *dictptr)
      Py_VISIT(*dictptr);
  }

  TORCH_INTERNAL_ASSERT(type->tp_flags & Py_TPFLAGS_HEAPTYPE);
  Py_VISIT(type);

  // Finally traverse THPVariable special stuff
  Py_VISIT(var->backward_hooks);
  if (!var->cdata.unsafeIsBorrowed()) {
    const auto& tensor = THPVariable_Unpack(var);
    if (tensor.defined()) {
      // WARNING: The grad_fn traversal logic is very subtle, if you change
      // this, be very careful not to re-introduce this bug:
      // https://gist.github.com/zou3519/7ac92b84dd7d206dcc6eae55fee8372c

      // We ensure that we follow NOTE [ PyObject Traversal ] he by checking
      // that this python object is the sole owner of the underlying Tensor and
      // that this Tensor is the sole owner of its grad_fn. In this case, the
      // only way to get a new reference to the grad_fn is by using this python
      // object, which requires the GIL to be accessed. Note that this is only
      // valid as long as user don't share non-owning references across
      // different threads (which is crazy and should never be done).
      auto autograd_meta = torch::autograd::impl::get_autograd_meta(tensor);
      if (tensor.use_count() == 1) {
        if (autograd_meta) {
          // Do NOT call grad_fn() here as that might trigger a recompute
          const auto& grad_fn = autograd_meta->grad_fn_;
          if (grad_fn && grad_fn.use_count() == 1) {
            // All Node can have a pyobj (stored in "pyobj_")
            Py_VISIT(grad_fn->pyobj());
            // PyNode are special as they also have an "obj" field
            if (auto py_node_fn = dynamic_cast<PyNode*>(grad_fn.get())) {
              Py_VISIT(py_node_fn->obj);
            }
          }
        }
      }
      if (autograd_meta) {
        for (const auto& hook : torch::autograd::impl::hooks(tensor)) {
          if (auto pyhook =
                  dynamic_cast<PyFunctionTensorPreHook*>(hook.get())) {
            Py_VISIT(pyhook->dict);
          }
        }
      }
    }
  }

  return 0;
}

int THPVariableMetaType_init(PyObject* cls, PyObject* args, PyObject* kwargs) {
  if (PyType_Type.tp_init(cls, args, kwargs) < 0) {
    return -1;
  }
  ((PyTypeObject*)cls)->tp_dealloc = (destructor)THPVariable_subclass_dealloc;
  ((PyTypeObject*)cls)->tp_traverse =
      (traverseproc)THPVariable_subclass_traverse;
  return 0;
}

namespace torch {
namespace autograd {

// NOLINTNEXTLINE(modernize-avoid-c-arrays,cppcoreguidelines-avoid-c-arrays,cppcoreguidelines-avoid-non-const-global-variables)
extern PyMethodDef variable_methods[];
extern void initTorchFunctions(PyObject* module);

void initTensorImplConversion(PyObject* module) {
  auto m = py::handle(module).cast<py::module>();
  m.def("_wrap_tensor_impl", [](void* ptr) {
    auto p = c10::intrusive_ptr<c10::TensorImpl, at::UndefinedTensorImpl>::
        unsafe_reclaim_from_nonowning(static_cast<c10::TensorImpl*>(ptr));
    TORCH_CHECK(p.defined(), "Can't wrap undefined tensor");
    auto tensor = at::Tensor::wrap_tensor_impl(std::move(p));
    return py::cast(std::move(tensor));
  });
  // set on the module level to avoid mixing pybind and plain CPython extensions
  m.def("_tensor_impl_raw_handle", [](torch::autograd::Variable* t) -> void* {
    // We return a raw non-owning pointer here, we rely on surrounding
    // code to keep the original tensor alive
    return t->getIntrusivePtr().get();
  });
}
} // namespace autograd
} // namespace torch

bool THPVariable_initModule(PyObject* module) {
  THPVariableMetaType.tp_base = &PyType_Type;
  if (PyType_Ready(&THPVariableMetaType) < 0)
    return false;
  Py_INCREF(&THPVariableMetaType);
  PyModule_AddObject(module, "_TensorMeta", (PyObject*)&THPVariableMetaType);

  static std::vector<PyMethodDef> methods;
  THPUtils_addPyMethodDefs(methods, torch::autograd::variable_methods);
  THPUtils_addPyMethodDefs(methods, extra_methods);
  THPVariableType.tp_methods = methods.data();
  if (PyType_Ready(&THPVariableType) < 0)
    return false;
  Py_INCREF(&THPVariableType);
  PyModule_AddObject(module, "_TensorBase", (PyObject*)&THPVariableType);
  torch::autograd::initTorchFunctions(module);
  torch::autograd::initTensorImplConversion(module);
  torch::utils::validate_numpy_for_dlpack_deleter_bug();
  return true;
}<|MERGE_RESOLUTION|>--- conflicted
+++ resolved
@@ -629,15 +629,13 @@
       "_make_wrapper_subclass(PyObject* cls, IntArrayRef size, *, IntArrayRef? strides=None, "
       "int64_t? storage_offset=None, MemoryFormat? memory_format=None, ScalarType dtype=None, "
       "Layout layout=torch.strided, Device device=None, bool pin_memory=False, bool requires_grad=False, "
-      "c10::string_view? dispatch_sizes_strides_policy=None, bool dispatch_device=False, bool dispatch_layout=False, "
-      "DispatchKeySet extra_dispatch_keys=None)",
+      "c10::string_view? dispatch_sizes_strides_policy=None, bool dispatch_device=False, bool dispatch_layout=False)",
       "_make_wrapper_subclass(PyObject* cls, SymIntArrayRef size, SymIntArrayRef strides, "
       "SymInt? storage_offset=None, MemoryFormat? memory_format=None, ScalarType dtype=None, "
       "Layout layout=torch.strided, Device device=None, bool pin_memory=False, bool requires_grad=False, "
-      "c10::string_view? dispatch_sizes_strides_policy=None, bool dispatch_device=False, bool dispatch_layout=False, "
-      "DispatchKeySet extra_dispatch_keys=None)",
+      "c10::string_view? dispatch_sizes_strides_policy=None, bool dispatch_device=False, bool dispatch_layout=False)",
   });
-  ParsedArgs<14> parsed_args{};
+  ParsedArgs<13> parsed_args{};
   auto r = parser.parse(args, kwargs, parsed_args);
   PyObject* cls = r.pyobject(0);
 
@@ -685,12 +683,6 @@
                      options.device()) // TODO: this shouldn't be necessary if
                                        // it came from options
                  .options(options)
-<<<<<<< HEAD
-                 .allocator(c10::GetAllocator(c10::kMeta))
-                 .resizeable_storage()
-                 .extra_dispatch_keys(r.toDispatchKeySetOptional(13))
-=======
->>>>>>> 68afe101
                  .make_tensor();
 
     const auto sizes_strides_policy = r.stringViewOptional(10);
@@ -705,12 +697,8 @@
     // We shouldn't need storage
     Storage storage{Storage::use_byte_size_t{}, 0, at::DataPtr{}};
 
-    auto keys = c10::DispatchKeySet({options.computeDispatchKey()});
-    if (auto mb_extra_keys = r.toDispatchKeySetOptional(13)) {
-      keys = keys | *mb_extra_keys;
-    }
     tensor = at::detail::make_tensor<TensorImpl>(
-        std::move(storage), keys, options.dtype());
+        std::move(storage), options.computeDispatchKey(), options.dtype());
 
     auto sym_sizes = r.symintlist(1);
     auto sym_strides = r.symintlist(2);
