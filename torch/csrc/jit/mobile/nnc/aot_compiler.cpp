--- conflicted
+++ resolved
@@ -39,10 +39,7 @@
   for (const auto& sizes : inputSizes) {
     mobile::nnc::InputSpec spec;
     spec.sizes_ = sizes;
-<<<<<<< HEAD
-=======
     // TODO: get and set input dtype
->>>>>>> 0b2f68ea
     spec.dtype_ = c10::ScalarType::Float;
     specs.emplace_back(std::move(spec));
   }
@@ -90,12 +87,8 @@
 std::pair<std::unique_ptr<Function>, const std::string> aotCompile(
     const std::string& method_name,
     std::shared_ptr<Graph>& g,
-<<<<<<< HEAD
-    const std::vector<std::vector<int64_t>>& sizes) {
-=======
     const std::vector<std::vector<int64_t>>& sizes,
     const std::string& kernel_func_name) {
->>>>>>> 0b2f68ea
   GRAPH_DEBUG("Input sizes ", sizes);
   GRAPH_DEBUG("Method name ", method_name);
 
@@ -119,13 +112,9 @@
   GRAPH_DUMP("graph after shape propagation ", g);
 
   std::shared_ptr<tensorexpr::TensorExprKernel> kernel =
-<<<<<<< HEAD
-      std::make_shared<tensorexpr::TensorExprKernel>(g);
-=======
       std::make_shared<tensorexpr::TensorExprKernel>(
           TensorExprKernel(g, kernel_func_name));
 
->>>>>>> 0b2f68ea
   const std::string compiled_assembly = kernel->getCodeText();
 
   auto func = compileMethod(kernel, method_name, sizes);
