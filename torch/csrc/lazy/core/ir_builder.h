--- conflicted
+++ resolved
@@ -269,17 +269,10 @@
 
 inline Value GetSymIntValue(c10::SymInt a) {
   return Value(
-<<<<<<< HEAD
-      a.is_symbolic() ?
-      dynamic_cast<torch::lazy::SymIntNodeImpl*>(a.toSymIntNodeImpl().get())
-          ->node_ :
-      MakeScalar(a.as_int_unchecked(), at::kLong),
-=======
       a.is_symbolic() ? dynamic_cast<torch::lazy::SymIntNodeImpl*>(
                             a.toSymIntNodeImpl().get())
                             ->node_
                       : MakeScalar(a.as_int_unchecked(), at::kLong),
->>>>>>> a6355494
       0);
 }
 
