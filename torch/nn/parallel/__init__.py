from .parallel_apply import parallel_apply
from .replicate import replicate
from .data_parallel import DataParallel, data_parallel
from .scatter_gather import gather, scatter
from .distributed import DistributedDataParallel

__all__ = ['replicate', 'scatter', 'parallel_apply', 'gather', 'data_parallel',
           'DataParallel', 'DistributedDataParallel']

def DistributedDataParallelCPU(*args, **kwargs):
    import warnings
    warnings.warn("torch.nn.parallel.DistributedDataParallelCPU is deprecated, "
<<<<<<< HEAD
                  "please use torch.nn.parallel.DistributedDataParallel instead.", stacklevel=2)
=======
                  "please use torch.nn.parallel.DistributedDataParallel instead.", stacklevel=TO_BE_DETERMINED)
>>>>>>> fff02e67
    return DistributedDataParallel(*args, **kwargs)<|MERGE_RESOLUTION|>--- conflicted
+++ resolved
@@ -10,9 +10,5 @@
 def DistributedDataParallelCPU(*args, **kwargs):
     import warnings
     warnings.warn("torch.nn.parallel.DistributedDataParallelCPU is deprecated, "
-<<<<<<< HEAD
-                  "please use torch.nn.parallel.DistributedDataParallel instead.", stacklevel=2)
-=======
                   "please use torch.nn.parallel.DistributedDataParallel instead.", stacklevel=TO_BE_DETERMINED)
->>>>>>> fff02e67
     return DistributedDataParallel(*args, **kwargs)